# ============================================================================ #
#
# A cross-platform environment manager with sharing as a service.
#
# ---------------------------------------------------------------------------- #
{
  description = "flox - Harness the power of Nix";

  nixConfig.extra-substituters = [
    "https://cache.floxdev.com"
  ];
  nixConfig.extra-trusted-public-keys = [
    "flox-store-public-0:8c/B+kjIaQ+BloCmNkRUKwaVPFWkriSAd0JJvuDu4F0="
  ];

  inputs.nixpkgs.url = "github:NixOS/nixpkgs/release-23.05";

  inputs.floco.url = "github:aakropotkin/floco";
  inputs.floco.inputs.nixpkgs.follows = "nixpkgs";

  inputs.sqlite3pp.url = "github:aakropotkin/sqlite3pp";
  inputs.sqlite3pp.inputs.nixpkgs.follows = "nixpkgs";

  inputs.parser-util.url = "github:flox/parser-util";
  inputs.parser-util.inputs.nixpkgs.follows = "nixpkgs";

  inputs.pre-commit-hooks.url = "github:cachix/pre-commit-hooks.nix";
  inputs.pre-commit-hooks.inputs.nixpkgs.follows = "nixpkgs";

  inputs.crane.url = "github:ipetkov/crane";
  inputs.crane.inputs.nixpkgs.follows = "nixpkgs";

  # This is needed to be able to calculate `git describe` format version of flox
  # without running `git describe`
  inputs.flox-latest.url = "git+ssh://git@github.com/flox/flox?ref=latest";

  # -------------------------------------------------------------------------- #

  outputs = {
    self,
    nixpkgs,
    floco,
    sqlite3pp,
    parser-util,
    pre-commit-hooks,
    crane,
    flox-latest,
    ...
  } @ inputs: let
    # Given a function `fn' which takes system names as an argument, produce an
    # attribute set whose keys are system names, and values are the result of
    # applying that system name to `fn'.
    eachDefaultSystemMap = let
      defaultSystems = [
        "x86_64-linux"
        "aarch64-linux"
        "x86_64-darwin"
        "aarch64-darwin"
      ];
    in
      fn: let
        proc = system: {
          name = system;
          value = fn system;
        };
      in
        builtins.listToAttrs (map proc defaultSystems);

    # ------------------------------------------------------------------------ #

    # Overlays
    # --------

    # Add IWYU pragmas to `nlohmann_json'
    # ( _include what you use_ extensions to headers for static analysis )
    overlays.nlohmann = final: prev: {
      nlohmann_json = final.callPackage ./pkgs/nlohmann_json {
        inherit (prev) nlohmann_json;
      };
    };

    # Use nix@2.17
    overlays.nix = final: prev: {
      nix = final.callPackage ./pkgs/nix {};
    };

    # Cherry pick `semver' recipe from `floco'.
    overlays.semver = final: prev: {
      semver = let
        base = final.callPackage "${floco}/fpkgs/semver" {
          nixpkgs = throw (
            "`nixpkgs' should not be references when `pkgsFor' "
            + "is provided"
          );
          inherit (final) lib;
          pkgsFor = final;
          nodePackage = final.nodejs;
        };
      in
        base.overrideAttrs (prevAttrs: {preferLocalBuild = false;});
    };

    # Aggregates all external dependency overlays before adding any of the
    # packages defined by this flake.
    overlays.deps = nixpkgs.lib.composeManyExtensions [
      parser-util.overlays.default # for `parser-util'
      overlays.nlohmann
      overlays.semver
      overlays.nix
      sqlite3pp.overlays.default
    ];

    # Packages defined in this repository.
    overlays.flox = final: prev: let
      callPackage = final.lib.callPackageWith (final
        // {
          inherit inputs self;
          pkgsFor = final;
        });
    in {
      # Use bleeding edge `rustfmt'.
      rustfmt = prev.rustfmt.override {asNightly = true;};

      # Generates a `.git/hooks/pre-commit' script.
      pre-commit-check = pre-commit-hooks.lib.${final.system}.run {
        src = builtins.path {path = ./.;};
        hooks = {
          alejandra.enable = true;
          rustfmt = let
            wrapper = final.symlinkJoin {
              name = "rustfmt-wrapped";
              paths = [final.rustfmt];
              nativeBuildInputs = [final.makeWrapper];
              postBuild = let
                PATH = final.lib.makeBinPath [final.cargo final.rustfmt];
              in ''
                wrapProgram $out/bin/cargo-fmt --prefix PATH : ${PATH};
              '';
            };
          in {
            enable = true;
            entry = final.lib.mkForce "${wrapper}/bin/cargo-fmt fmt --all --manifest-path 'cli/Cargo.toml' -- --color always";
          };
          clippy.enable = true;
          commitizen.enable = true;
<<<<<<< HEAD
          ruff.enable = true;
=======
          shfmt.enable = true;
          # shellcheck.enable = true; # disabled until we have time to fix all the warnings
>>>>>>> 9963848d
        };
        settings = {
          alejandra.verbosity = "quiet";
          rust.cargoManifestPath = "cli/Cargo.toml";
        };
      };

      # Customized `gh' executable used for auth.
      flox-gh = callPackage ./pkgs/flox-gh {};

      # Package Database Utilities: scrape, search, and resolve.
      flox-pkgdb = callPackage ./pkgs/flox-pkgdb {};

      # Flox Command Line Interface ( development build ).
      flox-cli = callPackage ./pkgs/flox-cli {};

      # Flox Command Line Interface ( production build ).
      flox = callPackage ./pkgs/flox {};

      # Wrapper scripts for running test suites.
      flox-cli-tests = callPackage ./pkgs/flox-cli-tests {};
      # Integration tests
      flox-end2end = callPackage ./pkgs/flox-end2end {};
      flox-tests-pure = callPackage ./pkgs/flox-tests-pure {inputs = inputs;};
    };

    # Composes dependency overlays and the overlay defined here.
    overlays.default =
      nixpkgs.lib.composeExtensions overlays.deps
      overlays.flox;

    # ------------------------------------------------------------------------ #

    # Apply overlays to the `nixpkgs` _base_ set.
    # This is exposed as an output later; but we don't use the name
    # `legacyPackages' to avoid checking the full closure with
    # `nix flake check' and `nix search'.
    pkgsFor = eachDefaultSystemMap (system: let
      base = builtins.getAttr system nixpkgs.legacyPackages;
    in
      base.extend overlays.default);

    # ------------------------------------------------------------------------ #

    checks = eachDefaultSystemMap (system: let
      pkgs = builtins.getAttr system pkgsFor;
    in {
      inherit (pkgs) pre-commit-check;
    });

    # ------------------------------------------------------------------------ #

    packages = eachDefaultSystemMap (system: let
      pkgs = builtins.getAttr system pkgsFor;
    in {
      inherit
        (pkgs)
        flox-gh
        flox-pkgdb
        flox-cli
        flox-cli-tests
        flox
        flox-end2end
        pre-commit-check
        flox-tests-pure
        flox-dev
        ;
      default = pkgs.flox;
    });
    # ------------------------------------------------------------------------ #
  in {
    inherit overlays packages pkgsFor checks;

    devShells = eachDefaultSystemMap (system: let
      pkgsBase = builtins.getAttr system pkgsFor;
      pkgs = pkgsBase.extend (final: prev: {
        flox-cli-tests = prev.flox-cli-tests.override {
          PROJECT_TESTS_DIR = "/cli/tests";
          PKGDB_BIN = null;
          FLOX_BIN = null;
        };
        flox-end2end = prev.flox-end2end.override {ci = false;};
        flox-cli = prev.flox-cli.override {flox-pkgdb = null;};
      });
      checksFor = builtins.getAttr system checks;
    in rec {
      default = pkgs.callPackage ./shells/default {
        inherit (checksFor) pre-commit-check;
      };
      ci = default.override {ci = true;};
    });
  }; # End `outputs'

  # -------------------------------------------------------------------------- #
}
# End flake
# ---------------------------------------------------------------------------- #
#
#
#
# ============================================================================ #<|MERGE_RESOLUTION|>--- conflicted
+++ resolved
@@ -143,12 +143,9 @@
           };
           clippy.enable = true;
           commitizen.enable = true;
-<<<<<<< HEAD
           ruff.enable = true;
-=======
           shfmt.enable = true;
           # shellcheck.enable = true; # disabled until we have time to fix all the warnings
->>>>>>> 9963848d
         };
         settings = {
           alejandra.verbosity = "quiet";
