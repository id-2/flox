{
  alejandra,
  commitizen,
  hivemind,
  just,
  lib,
  mkShell,
  poetry,
  python3,
  pre-commit-check,
  shfmt,
  flox-cli,
  flox-cli-tests,
  flox-pkgdb,
  flox-end2end,
  ci ? false,
}: let
  # For use in GitHub Actions and local development.
  ciPackages =
    flox-pkgdb.ciPackages
    ++ flox-pkgdb.ciPackages
    ++ flox-cli.ciPackages
    ++ [
      flox-cli-tests
      flox-end2end
      just
    ];

  devPackages =
    flox-pkgdb.devPackages
    ++ flox-cli.devPackages
    ++ [
      alejandra
<<<<<<< HEAD
      commitizen
      hivemind
=======
      shfmt
>>>>>>> 9963848d
    ];
in
  mkShell (
    {
      name = "flox-dev";

      inputsFrom = [
        flox-pkgdb
        flox-cli
      ];

      packages = ciPackages ++ lib.optionals (!ci) devPackages;

      shellHook =
        flox-pkgdb.devShellHook
        + flox-cli.devShellHook
        + pre-commit-check.shellHook;
    }
    // flox-pkgdb.devEnvs
    // flox-cli.devEnvs
  )<|MERGE_RESOLUTION|>--- conflicted
+++ resolved
@@ -2,6 +2,7 @@
   alejandra,
   commitizen,
   hivemind,
+  ruff,
   just,
   lib,
   mkShell,
@@ -31,12 +32,10 @@
     ++ flox-cli.devPackages
     ++ [
       alejandra
-<<<<<<< HEAD
       commitizen
       hivemind
-=======
+      ruff
       shfmt
->>>>>>> 9963848d
     ];
 in
   mkShell (
