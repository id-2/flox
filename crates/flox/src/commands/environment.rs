use std::fs::File;
use std::io::stdin;
use std::path::{Path, PathBuf};
use std::process::Command;

use anyhow::{bail, Context, Result};
use bpaf::{construct, Bpaf, Parser, ShellComp};
use flox_rust_sdk::flox::Flox;
use flox_rust_sdk::models::environment::{DotFloxDir, Environment, EnvironmentError2, Read};
use flox_rust_sdk::models::environment_ref;
use flox_rust_sdk::nix::arguments::eval::EvaluationArgs;
use flox_rust_sdk::nix::command::{Shell, StoreGc};
use flox_rust_sdk::nix::command_line::NixCommandLine;
use flox_rust_sdk::nix::Run;
use flox_rust_sdk::prelude::flox_package::FloxPackage;
use flox_types::constants::{DEFAULT_CHANNEL, LATEST_VERSION};
use itertools::Itertools;
use log::{error, info};

use crate::config::features::Feature;
use crate::utils::dialog::{Confirm, Dialog};
use crate::utils::resolve_environment_ref;
use crate::{flox_forward, subcommand_metric};

#[derive(Bpaf, Clone)]
pub struct EnvironmentArgs {
    #[bpaf(short, long, argument("SYSTEM"))]
    pub system: Option<String>,
}

pub type EnvironmentRef = String;

impl EnvironmentCommands {
    pub async fn handle(&self, flox: Flox) -> Result<()> {
        match self {
            EnvironmentCommands::List { .. } => subcommand_metric!("list"),
            EnvironmentCommands::Envs => subcommand_metric!("envs"),
            EnvironmentCommands::Activate { .. } => subcommand_metric!("activate"),
            EnvironmentCommands::Create { .. } => subcommand_metric!("create"),
            EnvironmentCommands::Destroy { .. } => subcommand_metric!("destroy"),
            EnvironmentCommands::Edit { .. } => subcommand_metric!("edit"),
            EnvironmentCommands::Export { .. } => subcommand_metric!("export"),
            EnvironmentCommands::Generations { .. } => subcommand_metric!("generations"),
            EnvironmentCommands::Git { .. } => subcommand_metric!("git"),
            EnvironmentCommands::History { .. } => subcommand_metric!("history"),
            EnvironmentCommands::Import { .. } => subcommand_metric!("import"),
            EnvironmentCommands::Install { .. } => subcommand_metric!("install"),
            EnvironmentCommands::Push { .. } => subcommand_metric!("push"),
            EnvironmentCommands::Pull { .. } => subcommand_metric!("pull"),
            EnvironmentCommands::Uninstall { .. } => subcommand_metric!("remove"),
            EnvironmentCommands::Rollback { .. } => subcommand_metric!("rollback"),
            EnvironmentCommands::SwitchGeneration { .. } => subcommand_metric!("switch"),
            EnvironmentCommands::Upgrade { .. } => subcommand_metric!("upgrade"),
            EnvironmentCommands::WipeHistory { .. } => subcommand_metric!("wipe-history"),
        }

        match self {
            EnvironmentCommands::Edit {
                environment_args: _,
                environment,
                file,
            } if !Feature::Env.is_forwarded()? => 'edit: {
                let environment =
                    resolve_environment(&flox, environment.as_deref(), "install").await?;
                let mut environment = environment
                    .modify_in(tempfile::tempdir_in(&flox.temp_dir).unwrap().into_path())
                    .await?;

                let nix = flox.nix(Default::default());

                if let Some(file) = file {
                    let file: Box<dyn std::io::Read> = if file == Path::new("-") {
                        Box::new(stdin())
                    } else {
                        Box::new(File::open(file).unwrap())
                    };

                    environment
                        .set_environment(file, &nix, &flox.system)
                        .await?;
                    break 'edit;
                }

                let editor = std::env::var("EDITOR").context("$EDITOR not set")?;
                if !Dialog::can_prompt() {
                    bail!("Can't open editor in non interactive context");
                }

                loop {
                    let path = environment.flox_nix_path();
                    let mut command = Command::new(&editor);
                    command.arg(&path);

                    let child = command.spawn().context("editor command failed")?;
                    let _ = child.wait_with_output().context("editor command failed")?;

                    match environment
                        .set_environment(
                            std::fs::read_to_string(&path).unwrap().as_bytes(),
                            &nix,
                            &flox.system,
                        )
                        .await
                    {
                        Ok(_) => {
                            break;
                        },
                        Err(e) => {
                            error!("Environment invalid, building resulted in an error: {e}");
                            let again = Dialog {
                                message: "Continue editing?",
                                help_message: Default::default(),
                                typed: Confirm {
                                    default: Some(true),
                                },
                            }
                            .prompt()
                            .await?;
                            if !again {
                                break 'edit;
                            }
                        },
                    };
                }
                environment
                    .finish()
                    .context("Failed applying environemnt changes")?;
            },

            EnvironmentCommands::Destroy { environment, .. } if !Feature::Env.is_forwarded()? => {
                let environment =
                    resolve_environment(&flox, environment.as_deref(), "install").await?;

                environment
                    .delete()
                    .context("Failed to delete environment")?;
            },

            EnvironmentCommands::Activate {
                environment_args: _,
                environment,
                arguments: _,
            } if !Feature::Env.is_forwarded()? => {
                let environment = environment.first().map(|e| e.as_ref());
                let environment = resolve_environment(&flox, environment, "install").await?;

                let command = Shell {
                    eval: EvaluationArgs {
                        impure: true.into(),
                        ..Default::default()
                    },
                    installables: [environment.flake_attribute(&flox.system).into()].into(),
                    ..Default::default()
                };

                let nix = flox.nix(Default::default());
                command.run(&nix, &Default::default()).await?
            },

            EnvironmentCommands::Create {
                environment_args: _,
                environment,
            } => {
                let current_dir = std::env::current_dir().unwrap();

                let mut dot_flox_dir = match DotFloxDir::open(&current_dir) {
                    Ok(d) => d,
                    Err(EnvironmentError2::NoDotFloxFound) => DotFloxDir::new(&current_dir)?,
                    Err(e) => Err(e)?,
                };

                let env = dot_flox_dir
                    .create_env(environment.as_deref().unwrap_or("default"))
                    .await?;

                println!(
                    "Created environment {name} in {path:?}",
                    name = environment_ref::EnvironmentRef::from(env),
                    path = current_dir
                );
            },

            EnvironmentCommands::List {
                environment_args: _,
                environment,
                json: _,
                generation: _,
            } if !Feature::Env.is_forwarded()? => {
                let env = resolve_environment(&flox, environment.as_deref(), "install").await?;

                let catalog = env
                    .catalog(&flox.nix(Default::default()), &flox.system)
                    .await
                    .context("Could not get catalog")?;
                // let installed_store_paths = env.installed_store_paths(&flox).await?;

                println!(
                    "Packages in {}:",
                    environment_ref::EnvironmentRef::from(env)
                );
                for (publish_element, _) in catalog.entries.iter() {
                    if publish_element.version != LATEST_VERSION {
                        println!(
                            "{} {}",
                            publish_element.to_flox_tuple(),
                            publish_element.version
                        )
                    } else {
                        println!("{}", publish_element.to_flox_tuple())
                    }
                }
                // for store_path in installed_store_paths.iter() {
                //     println!("{}", store_path.to_string_lossy())
                // }
            },

            EnvironmentCommands::Envs if !Feature::Env.is_forwarded()? => {
                let dot_flox_dir = DotFloxDir::discover(std::env::current_dir().unwrap())?;
                let envs = dot_flox_dir
                    .environments()?
                    .into_iter()
                    .map(environment_ref::EnvironmentRef::from);

                println!("Envs in {:?}", dot_flox_dir.path());
                for env in envs {
                    println!("- {env}");
                }
            },

            EnvironmentCommands::Install {
                packages,
                environment_args: EnvironmentArgs { .. },
                environment,
            } if !Feature::Env.is_forwarded()? => {
                let packages: Vec<_> = packages
                    .iter()
                    .map(|package| FloxPackage::parse(package, &flox.channels, DEFAULT_CHANNEL))
                    .collect::<Result<Vec<_>, _>>()?
                    .into_iter()
                    .dedup()
                    .collect();

                let environment =
                    resolve_environment(&flox, environment.as_deref(), "install").await?;

                // todo use set?
                // let installed = environment
                //     .packages(&flox.nix(Default::default()), &flox.system)
                //     .await?
                //     .into_iter()
                //     .map(From::from)
                //     .collect::<Vec<FloxPackage>>();

                // if let Some(installed) = packages.iter().find(|pkg| installed.contains(pkg)) {
                //     anyhow::bail!("{installed} is already installed");
                // }

                let mut environment = environment
                    .modify_in(tempfile::tempdir_in(&flox.temp_dir).unwrap().into_path())
                    .await
                    .context("Could not make modifyable copy of environment")?;

                environment
                    .install(packages, &flox.nix(Default::default()), &flox.system)
                    .await
                    .context("could not install packages")?;

                environment.finish().context("Could not apply changes")?;
            },

            EnvironmentCommands::Uninstall {
                environment_args: _,
                environment,
                packages,
            } => {
                let packages: Vec<_> = packages
                    .iter()
                    .map(|package| FloxPackage::parse(package, &flox.channels, DEFAULT_CHANNEL))
                    .collect::<Result<Vec<_>, _>>()?
                    .into_iter()
                    .dedup()
                    .collect();

                let environment =
                    resolve_environment(&flox, environment.as_deref(), "install").await?;
                let mut environment = environment
                    .modify_in(tempfile::tempdir_in(&flox.temp_dir).unwrap().into_path())
                    .await
                    .context("Could not make modifyable copy of environment")?;

                environment
                    .uninstall(packages, &flox.nix(Default::default()), &flox.system)
                    .await
                    .context("could not uninstall packages")?;

                environment.finish().context("Could not apply changes")?;
            },

            EnvironmentCommands::WipeHistory {
                // TODO use environment_args.system?
                environment_args: _,
                environment,
            } => {
                let environment_name = environment.as_deref();
                let environment_ref: environment_ref::EnvironmentRef =
                    resolve_environment_ref(&flox, "wipe-history", environment_name).await?;

                let env = environment_ref.to_env().context("Environment not found")?;

                if env.delete_symlinks()? {
                    // The flox nix instance is created with `--quiet --quiet`
                    // because nix logs are passed to stderr unfiltered.
                    // nix store gc logs are more useful,
                    // thus we use 3 `--verbose` to have them appear.
                    let nix = flox.nix::<NixCommandLine>(vec![
                        "--verbose".to_string(),
                        "--verbose".to_string(),
                        "--verbose".to_string(),
                    ]);
                    let store_gc_command = StoreGc {
                        ..StoreGc::default()
                    };

                    info!("Running garbage collection. This may take a while...");
                    store_gc_command.run(&nix, &Default::default()).await?;
                } else {
                    info!("No old generations found to clean up.")
                }
            },

            _ => flox_forward(&flox).await?,
        }

        Ok(())
    }
}

async fn resolve_environment<'flox>(
    flox: &'flox Flox,
    environment_name: Option<&str>,
    subcommand: &str,
) -> Result<Environment<Read>, anyhow::Error> {
    let environment_ref = resolve_environment_ref(flox, subcommand, environment_name).await?;
    let environment = environment_ref
        .to_env()
        .context("Could not use environment")?;
    Ok(environment)
}

fn activate_run_args() -> impl Parser<Option<(String, Vec<String>)>> {
    let command = bpaf::positional("COMMAND").strict();
    let args = bpaf::any("ARGUMENTS").many();

    bpaf::construct!(command, args).optional()
}

#[derive(Clone)]
pub enum ImportFile {
    Stdin,
    Path(PathBuf),
}

impl ImportFile {
    fn parse() -> impl Parser<ImportFile> {
        let stdin = bpaf::any::<char>("STDIN (-)")
            .help("Use `-` to read from STDIN")
            .complete(|_| vec![("-", Some("Read from STDIN"))])
            .guard(|t| *t == '-', "Use `-` to read from STDIN")
            .map(|_| ImportFile::Stdin);
        let path = bpaf::positional("PATH")
            .help("Path to export file")
            .complete_shell(ShellComp::File { mask: None })
            .map(ImportFile::Path);
        construct!([stdin, path])
    }
}

#[derive(Bpaf, Clone)]
pub enum PullFloxmainOrEnv {
    /// pull the `floxmain` branch to sync configuration
    #[bpaf(long, short)]
    Main,
    Env {
        #[bpaf(long("environment"), short('e'), argument("ENV"))]
        env: Option<EnvironmentRef>,
        /// do not actually render or create links to environments in the store.
        /// (Flox internal use only.)
        #[bpaf(long("no-render"))]
        no_render: bool,
    },
}

#[derive(Bpaf, Clone)]
pub enum PushFloxmainOrEnv {
    /// push the `floxmain` branch to sync configuration
    #[bpaf(long, short)]
    Main,
    Env {
        #[bpaf(long("environment"), short('e'), argument("ENV"))]
        env: Option<EnvironmentRef>,
    },
}

#[derive(Bpaf, Clone)]
pub enum EnvironmentCommands {
    /// list all available environments
    /// Aliases:
    ///   environments, envs
    #[bpaf(command, long("environments"))]
    Envs,

    /// activate environment:
    ///
    /// * in current shell: eval "$(flox activate)"
    /// * in subshell: flox activate
    /// * for command: flox activate -- <command> <args>
    #[bpaf(command)]
    Activate {
        #[bpaf(external(environment_args), group_help("Environment Options"))]
        environment_args: EnvironmentArgs,

        #[bpaf(long, short, argument("ENV"))]
        environment: Vec<EnvironmentRef>,

        #[bpaf(external(activate_run_args))]
        arguments: Option<(String, Vec<String>)>,
    },

    /// create an environment
    #[bpaf(command)]
    Create {
        #[bpaf(external(environment_args), group_help("Environment Options"))]
        environment_args: EnvironmentArgs,

        #[bpaf(long, short, argument("ENV"))]
        environment: Option<EnvironmentRef>,
    },

    /// remove all data pertaining to an environment
    #[bpaf(command)]
    Destroy {
        #[bpaf(short, long)]
        force: bool,

        #[bpaf(short, long)]
        origin: bool,

        #[bpaf(external(environment_args), group_help("Environment Options"))]
        environment_args: EnvironmentArgs,

        #[bpaf(long, short, argument("ENV"))]
        environment: Option<EnvironmentRef>,
    },

    /// edit declarative environment configuration
    #[bpaf(command)]
    Edit {
        #[bpaf(external(environment_args), group_help("Environment Options"))]
        environment_args: EnvironmentArgs,

        #[bpaf(long, short, argument("ENV"))]
        environment: Option<EnvironmentRef>,

        /// Replace environment declaration with that in FILE
        #[bpaf(long, short, argument("FILE"))]
        file: Option<PathBuf>,
    },

    /// export declarative environment manifest to STDOUT
    #[bpaf(command)]
    Export {
        #[bpaf(external(environment_args), group_help("Environment Options"))]
        environment_args: EnvironmentArgs,

        #[bpaf(long, short, argument("ENV"))]
        environment: Option<EnvironmentRef>,
    },

    /// list environment generations with contents
    #[bpaf(command)]
    Generations {
        #[bpaf(external(environment_args), group_help("Environment Options"))]
        environment_args: EnvironmentArgs,

        #[bpaf(long)]
        json: bool,

        #[bpaf(long, short, argument("ENV"))]
        environment: Option<EnvironmentRef>,
    },

    /// access to the git CLI for floxmeta repository
    #[bpaf(command)]
    Git {
        #[bpaf(external(environment_args), group_help("Environment Options"))]
        environment_args: EnvironmentArgs,

        #[bpaf(long, short, argument("ENV"))]
        environment: Option<EnvironmentRef>,

        #[bpaf(any("Git Arguments"))]
        git_arguments: Vec<String>,
    },

    /// show all versions of an environment
    #[bpaf(command)]
    History {
        #[bpaf(long, short)]
        oneline: bool,

        #[bpaf(external(environment_args), group_help("Environment Options"))]
        environment_args: EnvironmentArgs,

        #[bpaf(long, short, argument("ENV"))]
        environment: Option<EnvironmentRef>,
    },

    /// import declarative environment manifest from STDIN as new generation
    #[bpaf(command)]
    Import {
        #[bpaf(external(environment_args), group_help("Environment Options"))]
        environment_args: EnvironmentArgs,

        #[bpaf(long, short, argument("ENV"))]
        environment: Option<EnvironmentRef>,

        #[bpaf(external(ImportFile::parse), fallback(ImportFile::Stdin))]
        file: ImportFile,
    },

    /// install a package into an environment
    #[bpaf(command)]
    Install {
        #[bpaf(external(environment_args), group_help("Environment Options"))]
        environment_args: EnvironmentArgs,

        #[bpaf(long, short, argument("ENV"))]
        environment: Option<EnvironmentRef>,

        #[bpaf(positional("PACKAGES"), some("At least one package"))]
        packages: Vec<String>,
    },

    /// list packages installed in an environment
    #[bpaf(command)]
    List {
        #[bpaf(external(environment_args), group_help("Environment Options"))]
        environment_args: EnvironmentArgs,

        #[bpaf(long, short, argument("ENV"))]
        environment: Option<EnvironmentRef>,

        #[bpaf(external(list_output), optional)]
        json: Option<ListOutput>,

        /// The generation to list, if not specified defaults to the current one
        #[bpaf(positional("GENERATION"))]
        generation: Option<u32>,
    },

    /// send environment metadata to remote registry
    #[bpaf(command)]
    Push {
        #[bpaf(external(environment_args), group_help("Environment Options"))]
        environment_args: EnvironmentArgs,

        #[bpaf(external(push_floxmain_or_env), optional)]
        target: Option<PushFloxmainOrEnv>,

        /// forceably overwrite the remote copy of the environment
        #[bpaf(long, short)]
        force: bool,
    },

    /// pull environment metadata from remote registry
    #[bpaf(command)]
    Pull {
        #[bpaf(external(environment_args), group_help("Environment Options"))]
        environment_args: EnvironmentArgs,

        #[bpaf(external(pull_floxmain_or_env), optional)]
        target: Option<PullFloxmainOrEnv>,

        /// forceably overwrite the local copy of the environment
        #[bpaf(long, short)]
        force: bool,
    },

    /// remove packages from an environment
<<<<<<< HEAD
    #[bpaf(command, long("remove"))]
    Uninstall {
=======
    #[bpaf(command, long("rm"), long("uninstall"))]
    Remove {
>>>>>>> e2d4ad16
        #[bpaf(external(environment_args), group_help("Environment Options"))]
        environment_args: EnvironmentArgs,

        #[bpaf(long, short, argument("ENV"))]
        environment: Option<EnvironmentRef>,

        #[bpaf(positional("PACKAGES"), some("At least one package"))]
        packages: Vec<String>,
    },

    /// rollback to the previous generation of an environment
    #[bpaf(command)]
    Rollback {
        #[bpaf(external(environment_args), group_help("Environment Options"))]
        environment_args: EnvironmentArgs,

        #[bpaf(long, short, argument("ENV"))]
        environment: Option<EnvironmentRef>,

        /// Generation to roll back to.
        ///
        /// If omitted, defaults to the previous generation.
        #[bpaf(argument("GENERATION"))]
        to: Option<u32>,
    },

    /// switch to a specific generation of an environment
    #[bpaf(command("switch-generation"))]
    SwitchGeneration {
        #[bpaf(external(environment_args), group_help("Environment Options"))]
        environment_args: EnvironmentArgs,

        #[bpaf(long, short, argument("ENV"))]
        environment: Option<EnvironmentRef>,

        #[bpaf(positional("GENERATION"))]
        generation: u32,
    },

    /// upgrade packages using their most recent flake
    #[bpaf(command)]
    Upgrade {
        #[bpaf(external(environment_args), group_help("Environment Options"))]
        environment_args: EnvironmentArgs,

        #[bpaf(long, short, argument("ENV"))]
        environment: Option<EnvironmentRef>,

        #[bpaf(positional("PACKAGES"))]
        packages: Vec<String>,
    },

    /// delete builds of non-current versions of an environment
    #[bpaf(command("wipe-history"))]
    WipeHistory {
        #[bpaf(external(environment_args), group_help("Environment Options"))]
        environment_args: EnvironmentArgs,

        #[bpaf(long, short, argument("ENV"))]
        environment: Option<EnvironmentRef>,
    },
}

#[derive(Bpaf, Clone)]
pub enum ListOutput {
    /// Include store paths of packages in the environment
    #[bpaf(long("out-path"))]
    OutPath,
    /// Print as machine readable json
    #[bpaf(long)]
    Json,
}<|MERGE_RESOLUTION|>--- conflicted
+++ resolved
@@ -587,13 +587,8 @@
     },
 
     /// remove packages from an environment
-<<<<<<< HEAD
-    #[bpaf(command, long("remove"))]
+    #[bpaf(command, long("remove"), long("rm"))]
     Uninstall {
-=======
-    #[bpaf(command, long("rm"), long("uninstall"))]
-    Remove {
->>>>>>> e2d4ad16
         #[bpaf(external(environment_args), group_help("Environment Options"))]
         environment_args: EnvironmentArgs,
 
