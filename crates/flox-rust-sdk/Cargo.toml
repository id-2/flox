--- conflicted
+++ resolved
@@ -33,11 +33,8 @@
 itertools.workspace = true
 chrono.workspace = true
 git-url-parse.workspace = true
-<<<<<<< HEAD
 rowan.workspace = true
-=======
 sha2.workspace = true
->>>>>>> e2d4ad16
 
 [dev-dependencies]
 anyhow = "1.0.65"
