use std::borrow::Cow;
use std::collections::HashMap;
#[cfg(target_os = "macos")]
use std::ffi::OsStr;
use std::ffi::OsString;
use std::fs::{self, File};
use std::io::{stdin, stdout, Write};
use std::os::unix::process::CommandExt;
use std::path::{Path, PathBuf};
use std::process::Command;
use std::str::FromStr;
use std::{env, vec};

use anyhow::{anyhow, bail, Context, Result};
use bpaf::Bpaf;
use crossterm::tty::IsTty;
use flox_rust_sdk::flox::{EnvironmentName, EnvironmentOwner, EnvironmentRef, Flox};
use flox_rust_sdk::models::environment::managed_environment::{
    ManagedEnvironment,
    ManagedEnvironmentError,
    PullResult,
};
use flox_rust_sdk::models::environment::path_environment::{self};
use flox_rust_sdk::models::environment::{
    CanonicalPath,
    CoreEnvironmentError,
    EditResult,
    Environment,
    EnvironmentError2,
    EnvironmentPointer,
    ManagedPointer,
    PathPointer,
    UpdateResult,
    DOT_FLOX,
    ENVIRONMENT_POINTER_FILENAME,
    FLOX_ACTIVE_ENVIRONMENTS_VAR,
    FLOX_ENV_CACHE_VAR,
    FLOX_ENV_DIRS_VAR,
    FLOX_ENV_LIB_DIRS_VAR,
    FLOX_ENV_PROJECT_VAR,
    FLOX_ENV_VAR,
    FLOX_PATH_PATCHED_VAR,
    FLOX_PROMPT_ENVIRONMENTS_VAR,
};
use flox_rust_sdk::models::lockfile::{
    Input,
    InstalledPackage,
    LockedManifest,
    LockedManifestError,
    PackageInfo,
    TypedLockedManifest,
};
use flox_rust_sdk::models::manifest::{self, PackageToInstall};
use flox_rust_sdk::models::pkgdb::{self, error_codes, CallPkgDbError, PkgDbError, ScrapeError};
use indexmap::IndexSet;
use indoc::{formatdoc, indoc};
use itertools::Itertools;
use log::{debug, warn};
use toml_edit::Document;
use url::Url;

use super::{environment_select, EnvironmentSelect};
use crate::commands::{
    activated_environments,
    ensure_environment_trust,
    ensure_floxhub_token,
    environment_description,
    ConcreteEnvironment,
    EnvironmentSelectError,
    UninitializedEnvironment,
};
use crate::config::Config;
use crate::utils::dialog::{Confirm, Dialog, Select, Spinner};
use crate::utils::didyoumean::{DidYouMean, InstallSuggestion};
use crate::utils::errors::{
    apply_doc_link_for_unsupported_packages,
    display_chain,
    format_core_error,
    format_locked_manifest_error,
};
<<<<<<< HEAD
use crate::utils::{default_nix_env_vars, message};
=======
use crate::utils::message;
use crate::utils::openers::Shell;
>>>>>>> 9f69d329
use crate::{subcommand_metric, utils};

// Edit declarative environment configuration
#[derive(Bpaf, Clone)]
pub struct Edit {
    #[bpaf(external(environment_select), fallback(Default::default()))]
    environment: EnvironmentSelect,

    #[bpaf(external(edit_action), fallback(EditAction::EditManifest{file: None}))]
    action: EditAction,
}
#[derive(Bpaf, Clone)]
pub enum EditAction {
    EditManifest {
        /// Replace environment manifest with that in <file>
        #[bpaf(long, short, argument("file"))]
        file: Option<PathBuf>,
    },

    Rename {
        /// Rename the environment to <name>
        #[bpaf(long, short, argument("name"))]
        name: EnvironmentName,
    },
}

impl Edit {
    pub async fn handle(self, mut flox: Flox) -> Result<()> {
        subcommand_metric!("edit");

        let detected_environment = self
            .environment
            .detect_concrete_environment(&flox, "edit")?;

        // Ensure the user is logged in for the following remote operations
        if let ConcreteEnvironment::Remote(_) = detected_environment {
            ensure_floxhub_token(&mut flox).await?;
        };

        match self.action {
            EditAction::EditManifest { file } => {
                Self::edit_manifest(&flox, detected_environment, file).await?
            },
            EditAction::Rename { name } => {
                if let ConcreteEnvironment::Path(mut environment) = detected_environment {
                    let old_name = environment.name();
                    if name == old_name {
                        bail!("environment already named {name}");
                    }
                    environment.rename(name.clone())?;
                    message::updated(format!("renamed environment {old_name} to {name}"));
                } else {
                    // todo: handle remote environments in the future
                    bail!("Cannot rename environments on FloxHub");
                }
            },
        }

        Ok(())
    }

    async fn edit_manifest(
        flox: &Flox,
        detected_environment: ConcreteEnvironment,
        file: Option<PathBuf>,
    ) -> Result<()> {
        let active_environment =
            UninitializedEnvironment::from_concrete_environment(&detected_environment)?;
        let mut environment = detected_environment.into_dyn_environment();

        let result = match Self::provided_manifest_contents(file)? {
            // If provided with the contents of a manifest file, either via a path to a file or via
            // contents piped to stdin, use those contents to try building the environment.
            Some(new_manifest) => environment
                .edit(flox, new_manifest)
                .map_err(apply_doc_link_for_unsupported_packages)?,
            // If not provided with new manifest contents, let the user edit the file directly
            // via $EDITOR or $VISUAL (as long as `flox edit` was invoked interactively).
            None => Self::interactive_edit(flox, environment.as_mut()).await?,
        };

        // outside the match to avoid rustfmt falling on its face
        let reactivate_required_note = indoc! {"
            Your manifest has changes that cannot be automatically applied to your current environment.

            Please 'exit' the environment and run 'flox activate' to see these changes.
       "};

        match result {
            EditResult::Unchanged => {
                message::warning("No changes made to environment.");
            },
            EditResult::ReActivateRequired { .. }
                if activated_environments().is_active(&active_environment) =>
            {
                message::warning(reactivate_required_note)
            },
            EditResult::ReActivateRequired { .. } => {
                message::updated("Environment successfully updated.")
            },
            EditResult::Success { .. } => message::updated("Environment successfully updated."),
        }
        Ok(())
    }

    /// Interactively edit the manifest file
    async fn interactive_edit(
        flox: &Flox,
        environment: &mut dyn Environment,
    ) -> Result<EditResult> {
        if !Dialog::can_prompt() {
            bail!("Can't edit interactively in non-interactive context")
        }

        let editor = Self::determine_editor()?;

        // Make a copy of the manifest for the user to edit so failed edits aren't left in
        // the original manifest. You can't put creation/cleanup inside the `edited_manifest_contents`
        // method because the temporary manifest needs to stick around in case the user wants
        // or needs to make successive edits without starting over each time.
        let tmp_manifest = tempfile::Builder::new()
            .prefix("manifest.")
            .suffix(".toml")
            .tempfile_in(&flox.temp_dir)?;
        std::fs::write(&tmp_manifest, environment.manifest_content(flox)?)?;
        let should_continue = Dialog {
            message: "Continue editing?",
            help_message: Default::default(),
            typed: Confirm {
                default: Some(true),
            },
        };

        // Let the user keep editing the file until the build succeeds or the user
        // decides to stop.
        loop {
            let new_manifest = Edit::edited_manifest_contents(&tmp_manifest, &editor)?;

            let result = Dialog {
                message: "Building environment to validate edit...",
                help_message: None,
                typed: Spinner::new(|| environment.edit(flox, new_manifest.clone())),
            }
            .spin()
            .map_err(apply_doc_link_for_unsupported_packages);

            match result {
                Err(EnvironmentError2::Core(CoreEnvironmentError::LockedManifest(e))) => {
                    message::error(format_locked_manifest_error(&e));

                    if !Dialog::can_prompt() {
                        bail!("Can't prompt to continue editing in non-interactive context");
                    }
                    if !should_continue.clone().prompt().await? {
                        bail!("Environment editing cancelled");
                    }
                },
                Err(e) => {
                    bail!(e)
                },
                Ok(result) => {
                    return Ok(result);
                },
            }
        }
    }

    /// Determines the editor to use for interactive editing
    ///
    /// If $EDITOR or $VISUAL is set, use that. Otherwise, try to find a known editor in $PATH.
    /// The known editor selected is the first one found in $PATH from the following list:
    ///
    ///   vim, vi, nano, emacs.
    fn determine_editor() -> Result<PathBuf> {
        let editor = std::env::var("EDITOR").or(std::env::var("VISUAL")).ok();

        if let Some(editor) = editor {
            return Ok(PathBuf::from(editor));
        }

        let path_var = env::var("PATH").context("$PATH not set")?;

        let (path, editor) = env::split_paths(&path_var)
            .cartesian_product(["vim", "vi", "nano", "emacs"])
            .find(|(path, editor)| path.join(editor).exists())
            .context("no known editor found in $PATH")?;

        debug!("Using editor {:?} from {:?}", editor, path);

        Ok(path.join(editor))
    }

    /// Retrieves the new manifest file contents if a new manifest file was provided
    fn provided_manifest_contents(file: Option<PathBuf>) -> Result<Option<String>> {
        if let Some(ref file) = file {
            let mut file: Box<dyn std::io::Read + Send> = if file == Path::new("-") {
                Box::new(stdin())
            } else {
                Box::new(File::open(file).unwrap())
            };

            let mut contents = String::new();
            file.read_to_string(&mut contents)?;
            Ok(Some(contents))
        } else {
            Ok(None)
        }
    }

    /// Gets a new set of manifest contents after a user edits the file
    fn edited_manifest_contents(
        path: impl AsRef<Path>,
        editor: impl AsRef<Path>,
    ) -> Result<String> {
        let mut command = Command::new(editor.as_ref());
        command.arg(path.as_ref());

        let child = command.spawn().context("editor command failed")?;
        let _ = child.wait_with_output().context("editor command failed")?;

        let contents = std::fs::read_to_string(path)?;
        Ok(contents)
    }
}

// Delete an environment
#[derive(Bpaf, Clone)]
pub struct Delete {
    /// Delete an environment without confirmation.
    #[bpaf(short, long)]
    force: bool,

    #[bpaf(external(environment_select), fallback(Default::default()))]
    environment: EnvironmentSelect,
}

impl Delete {
    pub async fn handle(self, flox: Flox) -> Result<()> {
        subcommand_metric!("delete");
        let environment = self
            .environment
            .detect_concrete_environment(&flox, "delete")?;

        let description = environment_description(&environment)?;

        if matches!(environment, ConcreteEnvironment::Remote(_)) {
            let message = formatdoc! {"
                Environment {description} was not deleted.

                Remote environments on FloxHub can not yet be deleted.
            "};
            bail!("{message}")
        }

        let comfirm = Dialog {
            message: &format!(
                "You are about to delete your environment {description}. Are you sure?"
            ),
            help_message: Some("Use `-f` to force deletion"),
            typed: Confirm {
                default: Some(false),
            },
        };

        if !self.force && Dialog::can_prompt() && !comfirm.prompt().await? {
            bail!("Environment deletion cancelled");
        }

        match environment {
            ConcreteEnvironment::Path(environment) => environment.delete(&flox),
            ConcreteEnvironment::Managed(environment) => environment.delete(&flox),
            ConcreteEnvironment::Remote(_) => unreachable!(),
        }?;

        message::deleted(format!("environment {description} deleted"));

        Ok(())
    }
}

/// When called with no arguments 'flox activate' will look for a '.flox' directory
/// in the current directory. Calling 'flox activate' in your home directory will
/// activate a default environment. Environments in other directories and remote
/// environments are activated with the '-d' and '-r' flags respectively.
#[derive(Bpaf, Clone)]
pub struct Activate {
    #[bpaf(external(environment_select), fallback(Default::default()))]
    environment: EnvironmentSelect,

    /// Trust a remote environment temporarily for this activation
    #[bpaf(long, short)]
    trust: bool,

    /// Print an activation script to stdout instead of spawning a subshell
    #[bpaf(long("print-script"), short, hide)]
    print_script: bool,

    /// Command to run interactively in the context of the environment
    #[bpaf(positional("cmd"), strict, many)]
    run_args: Vec<String>,
}

impl Activate {
    pub async fn handle(self, mut config: Config, flox: Flox) -> Result<()> {
        subcommand_metric!("activate");

        let mut concrete_environment = self.environment.to_concrete_environment(&flox)?;

        // TODO could move this to a pretty print method on the Environment trait?
        let prompt_name = match concrete_environment {
            // Note that the same environment could show up twice without any
            // indication of which comes from which path
            ConcreteEnvironment::Path(ref path) => path.name().to_string(),
            ConcreteEnvironment::Managed(ref managed) => {
                format!("{}/{}", managed.owner(), managed.name())
            },
            ConcreteEnvironment::Remote(ref remote) => {
                format!("{}/{}", remote.owner(), remote.name())
            },
        };

        if let ConcreteEnvironment::Remote(ref env) = concrete_environment {
            if !self.trust {
                ensure_environment_trust(&mut config, &flox, env).await?;
            }
        }

        let now_active =
            UninitializedEnvironment::from_concrete_environment(&concrete_environment)?;

        let environment = concrete_environment.dyn_environment_ref_mut();

        let in_place = self.print_script || (!stdout().is_tty() && self.run_args.is_empty());
        // Don't spin in bashrcs and similar contexts
        let activation_path_result = if in_place {
            environment.activation_path(&flox)
        } else {
            Dialog {
                message: &format!("Getting ready to use environment {now_active}..."),
                help_message: None,
                typed: Spinner::new(|| environment.activation_path(&flox)),
            }
            .spin()
        };

        let activation_path = match activation_path_result {
            Err(EnvironmentError2::Core(CoreEnvironmentError::LockedManifest(
                LockedManifestError::BuildEnv(CallPkgDbError::PkgDbError(PkgDbError {
                    exit_code: error_codes::LOCKFILE_INCOMPATIBLE_SYSTEM,
                    ..
                })),
            ))) => {
                let mut message = format!(
                    "This environment is not yet compatible with your system ({system}).",
                    system = flox.system
                );

                if let ConcreteEnvironment::Remote(remote) = &concrete_environment {
                    message.push_str("\n\n");
                    message.push_str(&format!(
                    "Use 'flox pull --force {}/{}' to update and verify this environment on your system.",
                    remote.owner(),
                    remote.name()));
                }

                bail!("{message}")
            },
            other => other?,
        };

        // We don't have access to the current PS1 (it's not exported), so we
        // can't modify it. Instead set FLOX_PROMPT_ENVIRONMENTS and let the
        // activation script set PS1 based on that.
        let flox_prompt_environments = env::var(FLOX_PROMPT_ENVIRONMENTS_VAR)
            .map_or(prompt_name.clone(), |prompt_environments| {
                format!("{prompt_name} {prompt_environments}")
            });

        let mut flox_active_environments = activated_environments();

        // install prefixes of all active environments
        let flox_env_install_prefixes = IndexSet::from_iter(env::split_paths(
            &env::var(FLOX_ENV_DIRS_VAR).unwrap_or_default(),
        ));

        // on macos: patch the existing PATH
        // If this is [Some] the path will be restored from `$FLOX_PATH_PATCHED`
        // As part of running $FLOX_ENV/etc/profile.d/0100_common-paths.sh during activation.
        //
        // NOTE: this does _not_ include any additions to the PATH
        // due to the newly activated environment.
        // Amending the path is strictly implemented by the activation scripts!
        let fixed_up_original_path_joined =
            Self::fixup_path(&flox_env_install_prefixes).transpose()?;

        // Detect if the current environment is already active
        if flox_active_environments.is_active(&now_active) {
            if !in_place {
                // Error if interactive and already active
                bail!("Environment '{now_active}' is already active.");
            }
            debug!("Environment is already active: environment={now_active}. Ignoring activation (may patch PATH)");
            Self::reactivate_in_place(fixed_up_original_path_joined)?;
            return Ok(());
        }

        // Add to _FLOX_ACTIVE_ENVIRONMENTS so we can detect what environments are active.
        flox_active_environments.set_last_active(now_active.clone());

        // Prepend the new environment to the list of active environments
        let flox_env_install_prefixes = {
            let mut set = IndexSet::from([activation_path.clone()]);
            set.extend(flox_env_install_prefixes);
            set
        };

        // Set FLOX_ENV_DIRS and FLOX_ENV_LIB_DIRS

        let (flox_env_dirs_joined, flox_env_lib_dirs_joined) = {
            let flox_env_lib_dirs = flox_env_install_prefixes.iter().map(|p| p.join("lib"));

            let flox_env_dirs = env::join_paths(&flox_env_install_prefixes).context(
                "Cannot activate environment because its path contains an invalid character",
            )?;

            let flox_env_lib_dirs = env::join_paths(flox_env_lib_dirs).context(
                "Cannot activate environment because its path contains an invalid character",
            )?;

            (flox_env_dirs, flox_env_lib_dirs)
        };

        let prompt_color_1 = env::var("FLOX_PROMPT_COLOR_1")
            .unwrap_or(utils::colors::INDIGO_400.to_ansi256().to_string());
        let prompt_color_2 = env::var("FLOX_PROMPT_COLOR_2")
            .unwrap_or(utils::colors::INDIGO_300.to_ansi256().to_string());

        let mut exports = HashMap::from([
            (FLOX_ENV_VAR, activation_path.to_string_lossy().to_string()),
            (FLOX_PROMPT_ENVIRONMENTS_VAR, flox_prompt_environments),
            (
                FLOX_ACTIVE_ENVIRONMENTS_VAR,
                flox_active_environments.to_string(),
            ),
            (
                FLOX_ENV_DIRS_VAR,
                flox_env_dirs_joined.to_string_lossy().to_string(),
            ),
            (
                FLOX_ENV_LIB_DIRS_VAR,
                flox_env_lib_dirs_joined.to_string_lossy().to_string(),
            ),
            (
                FLOX_ENV_CACHE_VAR,
                environment.cache_path()?.to_string_lossy().to_string(),
            ),
            (
                FLOX_ENV_PROJECT_VAR,
                environment.project_path()?.to_string_lossy().to_string(),
            ),
            ("FLOX_PROMPT_COLOR_1", prompt_color_1),
            ("FLOX_PROMPT_COLOR_2", prompt_color_2),
        ]);

        exports.extend(default_nix_env_vars());

        if let Some(fixed_up_original_path_joined) = fixed_up_original_path_joined {
            exports.insert(
                FLOX_PATH_PATCHED_VAR,
                fixed_up_original_path_joined.to_string_lossy().to_string(),
            );
        }

        // when output is not a tty, and no command is provided
        // we just print an activation script to stdout
        //
        // That script can then be `eval`ed in the current shell,
        // e.g. in a .bashrc or .zshrc file:
        //
        //    eval "$(flox activate)"
        if in_place {
            let shell = Self::detect_shell_for_in_place()?;
            Self::activate_in_place(&shell, &exports, &activation_path);

            return Ok(());
        }

        let shell = Self::detect_shell_for_subshell()?;
        let activate_error = if !self.run_args.is_empty() {
            Self::activate_command(self.run_args, shell, exports, activation_path)
        } else {
            Self::activate_interactive(shell, exports, activation_path, now_active)
        };
        // If we get here, exec failed!
        Err(activate_error)
    }

    /// Used for `flox activate -- run_args`
    fn activate_command(
        run_args: Vec<String>,
        shell: Shell,
        exports: HashMap<&str, String>,
        activation_path: PathBuf,
    ) -> anyhow::Error {
        let mut command = Command::new(shell.exe_path());

        command.envs(exports);

        let script = formatdoc! {r#"
                # to avoid infinite recursion sourcing bashrc
                export FLOX_SOURCED_FROM_SHELL_RC=1

                # TODO: this script sets prompt, which isn't necessary
                source {activation_path}/activate/{shell}

                unset FLOX_SOURCED_FROM_SHELL_RC

                {quoted_args}
        "#,
            activation_path=shell_escape::escape(activation_path.to_string_lossy()),
            quoted_args = Self::quote_run_args(&run_args)
        };

        command.arg("-c");
        command.arg(script);

        debug!("running activation command: {:?}", command);

        // exec should never return
        command.exec().into()
    }

    /// Activate the environment interactively by spawning a new shell
    /// and running the respective activation scripts.
    ///
    /// This function should never return as it replaces the current process
    fn activate_interactive(
        shell: Shell,
        exports: HashMap<&str, String>,
        activation_path: PathBuf,
        now_active: UninitializedEnvironment,
    ) -> anyhow::Error {
        let mut command = Command::new(shell.exe_path());
        command.envs(exports);

        match shell {
            Shell::Bash(_) => {
                command
                    .arg("--rcfile")
                    .arg(activation_path.join("activate").join("bash"));
            },
            Shell::Zsh(_) => {
                // From man zsh:
                // Commands are then read from $ZDOTDIR/.zshenv.  If the shell is a
                // login shell, commands are read from /etc/zprofile and then
                // $ZDOTDIR/.zprofile.  Then, if the shell is interactive, commands
                // are read from /etc/zshrc and then $ZDOTDIR/.zshrc.  Finally, if
                // the shell is a login shell, /etc/zlogin and $ZDOTDIR/.zlogin are
                // read.
                //
                // We want to add our customizations as late as possible in the
                // initialization process - if, e.g. the user has prompt
                // customizations, we want ours to go last. So we put our
                // customizations at the end of .zshrc, passing our customizations
                // using FLOX_ZSH_INIT_SCRIPT.
                // Otherwise, we want initialization to proceed as normal, so the
                // files in our ZDOTDIR source global rcs and user rcs.
                // We disable global rc files and instead source them manually so we
                // can control the ZDOTDIR they are run with - this is important
                // since macOS sets
                // HISTFILE=${ZDOTDIR:-$HOME}/.zsh_history
                // in /etc/zshrc.
                if let Ok(zdotdir) = env::var("ZDOTDIR") {
                    command.env("FLOX_ORIG_ZDOTDIR", zdotdir);
                }
                command
                    .env("ZDOTDIR", env!("FLOX_ZDOTDIR"))
                    .env(
                        "FLOX_ZSH_INIT_SCRIPT",
                        activation_path.join("activate").join("zsh"),
                    )
                    .arg("--no-globalrcs");
            },
        };

        debug!("running activation command: {:?}", command);

        let message = formatdoc! {"
                You are now using the environment {now_active}.
                To stop using this environment, type 'exit'\n"};
        message::updated(message);

        // exec should never return
        command.exec().into()
    }

    /// Patch the PATH to undo the effects of `/usr/libexec/path_helper`
    ///
    /// Darwin has a "path_helper" which indiscriminately reorders the path
    /// to put the system curated path items first in the `PATH`,
    /// which completely breaks the user's ability to manage their `PATH` in subshells,
    /// e.g. when using tmux.
    ///
    /// On macos `/usr/libexec/path_helper` is typically invoked from
    /// default shell rc files, e.g. `/etc/profile` and `/etc/zprofile`.
    ///
    /// Note: since the "path_helper" i only invoked by login shells,
    /// we only need to setup the PATH patching for `flox activate` in shell rc files.
    ///
    /// ## Example
    ///
    /// > User has `eval "$(flox activate)"` in their `.zshrc`.
    ///
    ///  Without the path patching, the following happens:
    ///
    /// 1. Open a new terminal (login shell)
    ///     -> `path_helper` runs (`PATH=<default envs>`)
    ///     -> `flox activate` runs (`PATH=<flox_env>:<default envs>`)
    /// 2. Open a new tmux session (login shell by default)
    ///     -> `path_helper` runs (`PATH=<default envs>:<flox_env>`)
    ///     -> `flox activate` runs
    ///     -> ⚡️ environment already active, activate skipped
    ///        without path patching: `PATH:<default envs>:<flox_env>` ❌
    ///        with path patching: `PATH:<flox_env>:<default envs>`    ✅ flox env is not shadowed
    ///
    /// ## Implementation
    ///
    /// This function attempts to undo the effects of `/usr/libexec/path_helper`
    /// by partitioning the `PATH` into two parts:
    /// 1. known paths of activated flox environments
    ///    and nix store paths (e.g. `/nix/store/...`) -- assumed to be `nix develop` paths
    /// 2. everything else
    ///
    /// The `PATH` is then reordered to put the flox environment and nix store paths first.
    /// The order within the two partitions is preserved.
    #[cfg_attr(not(target_os = "macos"), allow(unused_variables))] // on linux `flox_env_dirs` is not used
    fn fixup_path(flox_env_dirs: &IndexSet<PathBuf>) -> Option<Result<OsString>> {
        #[cfg(not(target_os = "macos"))]
        {
            None
        }
        #[cfg(target_os = "macos")]
        {
            if !Path::new("/usr/libexec/path_helper").exists() {
                return None;
            }
            let path_var = env::var("PATH").unwrap_or_default();
            let fixed_up_path = Self::fixup_path_with(path_var, flox_env_dirs);
            let fixed_up_path_joined = env::join_paths(fixed_up_path).context(
                "Cannot activate environment because its path contains an invalid character",
            );
            Some(fixed_up_path_joined)
        }
    }

    /// Patch a given PATH value to undo the effects of `/usr/libexec/path_helper`
    ///
    /// See [Self::fixup_path] for more details.
    #[cfg(target_os = "macos")]
    fn fixup_path_with(
        path_var: impl AsRef<OsStr>,
        flox_env_dirs: &IndexSet<PathBuf>,
    ) -> Vec<PathBuf> {
        let path_iter = env::split_paths(&path_var);

        let (flox_and_nix_path, path) = path_iter.partition::<Vec<_>, _>(|path| {
            let is_flox_path = path
                .parent()
                .map(|path| flox_env_dirs.contains(path))
                .unwrap_or_else(|| flox_env_dirs.contains(path));

            path.starts_with("/nix/store") || is_flox_path
        });

        [flox_and_nix_path, path].into_iter().flatten().collect()
    }

    /// Used when the activated environment is already active
    /// and executed non-interactively -- e.g. from a .bashrc.
    ///
    /// In the general case, this function produces a noop shell function
    ///
    ///     eval "$(flox activate)" -> eval "true"
    ///
    /// On macOS, we need to patch the PATH
    /// to undo the effects of /usr/libexec/path_helper
    ///
    ///     eval "$(flox activate)" -> eval "export PATH=<flox_env_dirs>:$PATH"
    ///
    /// See [Self::fixup_path] for more details.
    fn reactivate_in_place(fixed_up_path_joined: Option<OsString>) -> Result<(), anyhow::Error> {
        if let Some(fixed_up_path_joined) = fixed_up_path_joined {
            debug!(
                "Patching PATH to {}",
                fixed_up_path_joined.to_string_lossy()
            );
            println!(
                "export PATH={}",
                shell_escape::escape(fixed_up_path_joined.to_string_lossy())
            );
        } else {
            debug!("No path patching needed");
        };
        Ok(())
    }

    /// Used for `eval "$(flox activate)"`
    fn activate_in_place(shell: &Shell, exports: &HashMap<&str, String>, activation_path: &Path) {
        let exports_rendered = exports
            .iter()
            .map(|(key, value)| (key, shell_escape::escape(Cow::Borrowed(value))))
            .map(|(key, value)| format!("export {key}={value}",))
            .join("\n");

        let script = formatdoc! {"
                # Common flox environment variables
                {exports_rendered}

                # to avoid infinite recursion sourcing bashrc
                export FLOX_SOURCED_FROM_SHELL_RC=1

                source {activation_path}/activate/{shell}

                unset FLOX_SOURCED_FROM_SHELL_RC
            ",
        activation_path=shell_escape::escape(activation_path.to_string_lossy()),
        };

        println!("{script}");
    }

    /// Quote run args so that words don't get split,
    /// but don't escape all characters.
    ///
    /// To do this we escape `"`,
    /// but we don't escape anything else.
    /// We want `$` for example to be expanded by the shell.
    fn quote_run_args(run_args: &[String]) -> String {
        run_args
            .iter()
            .map(|arg| format!(r#""{}""#, arg.replace('"', r#"\""#)))
            .join(" ")
    }
<<<<<<< HEAD
=======

    /// Explicitly set environment for nix calls
    ///
    /// Nixpkgs itself is broken in that the packages it creates depends
    /// upon a variety of environment variables at runtime.  On NixOS
    /// these are convenient to set on a system-wide basis but that
    /// essentially masks the problem, and it's not uncommon to see Nix
    /// packages trip over the absence of environment variables when
    /// invoked on other Linux distributions.
    ///
    /// For flox specifically, set Nix-provided defaults for certain
    /// environment variables that we know to be required on the various
    /// operating systems.
    /// Setting buildtime variants of these environment variables
    /// will bundle them in flox' package closure
    /// and ensure that subprocesses are run with valid known values.
    fn default_subprocess_env_vars() -> HashMap<&'static str, String> {
        let mut env_map: HashMap<&str, String> = HashMap::new();

        // use buildtime NIXPKGS_CACERT_BUNDLE_CRT
        let ssl_cert_file = match env::var("SSL_CERT_FILE") {
            Ok(v) => v,
            Err(_) => {
                let nixpkgs_cacert_bundle_crt = env!("NIXPKGS_CACERT_BUNDLE_CRT");
                env_map.insert("SSL_CERT_FILE", nixpkgs_cacert_bundle_crt.to_string());
                nixpkgs_cacert_bundle_crt.to_string()
            },
        };

        env_map.insert("NIX_SSL_CERT_FILE", ssl_cert_file);

        // on macos use buildtime NIX_COREFOUNDATION_RPATH and PATH_LOCALE
        #[cfg(target_os = "macos")]
        {
            env_map.insert(
                "NIX_COREFOUNDATION_RPATH",
                env!("NIX_COREFOUNDATION_RPATH").to_string(),
            );
            env_map.insert("PATH_LOCALE", env!("PATH_LOCALE").to_string());
        }

        // on linux use buildtime LOCALE_ARCHIVE
        #[cfg(target_os = "linux")]
        {
            env_map.insert("LOCALE_ARCHIVE", env!("LOCALE_ARCHIVE").to_string());
        }

        env_map
    }

    /// Detect the shell to use for activation
    ///
    /// Used to determine shell for
    /// `flox activate` and `flox activate -- CMD`
    fn detect_shell_for_subshell() -> Result<Shell> {
        Shell::detect_from_env("FLOX_SHELL").or_else(|_| Shell::detect_from_env("SHELL"))
    }

    /// Detect the shell to use for in-place activation
    ///
    /// Used to determine shell for `eval "$(flox activate)"` / `flox activate --print-script`
    fn detect_shell_for_in_place() -> Result<Shell> {
        Self::detect_shell_for_in_place_with(Shell::detect_from_parent_process)
    }

    /// Utility method for testing implementing the logic of shell detection
    /// for in-place activation, generically over a parent shell detection function.
    fn detect_shell_for_in_place_with(
        parent_shell_fn: impl Fn() -> Result<Shell>,
    ) -> Result<Shell> {
        Shell::detect_from_env("FLOX_SHELL")
            .or_else(|_| parent_shell_fn())
            .or_else(|err| {
                warn!("Failed to detect shell from environment: {err}");
                Shell::detect_from_env("SHELL")
            })
    }
>>>>>>> 9f69d329
}

#[cfg(test)]
mod activate_tests {
    use super::*;

    #[cfg(target_os = "macos")]
    const PATH: &str =
        "/usr/local/bin:/usr/bin:/bin:/usr/sbin:/sbin:/flox/env/bin:/nix/store/some/bin";

    #[test]
    #[cfg(target_os = "macos")]
    fn test_fixup_path() {
        let flox_env_dirs = IndexSet::from(["/flox/env"].map(PathBuf::from));
        let fixed_up_path = Activate::fixup_path_with(PATH, &flox_env_dirs);
        let joined = env::join_paths(fixed_up_path).unwrap();

        assert_eq!(
            joined.to_string_lossy(),
            "/flox/env/bin:/nix/store/some/bin:/usr/local/bin:/usr/bin:/bin:/usr/sbin:/sbin",
            "PATH was not reordered correctly"
        );
    }

    const SHELL_SET: (&'_ str, Option<&'_ str>) = ("SHELL", Some("/shell/bash"));
    const FLOX_SHELL_SET: (&'_ str, Option<&'_ str>) = ("FLOX_SHELL", Some("/flox_shell/bash"));
    const SHELL_UNSET: (&'_ str, Option<&'_ str>) = ("SHELL", None);
    const FLOX_SHELL_UNSET: (&'_ str, Option<&'_ str>) = ("FLOX_SHELL", None);
    const PARENT_DETECTED: &dyn Fn() -> Result<Shell> = &|| Ok(Shell::Bash("/parent/bash".into()));
    const PARENT_UNDETECTED: &dyn Fn() -> Result<Shell> =
        &|| Err(anyhow::anyhow!("parent shell detection failed"));

    #[test]
    fn test_detect_shell_for_subshell() {
        temp_env::with_vars([FLOX_SHELL_UNSET, SHELL_SET], || {
            let shell = Activate::detect_shell_for_subshell().unwrap();
            assert_eq!(shell, Shell::Bash("/shell/bash".into()));
        });

        temp_env::with_vars([FLOX_SHELL_SET, SHELL_SET], || {
            let shell = Activate::detect_shell_for_subshell().unwrap();
            assert_eq!(shell, Shell::Bash("/flox_shell/bash".into()));
        });

        temp_env::with_vars([FLOX_SHELL_UNSET, SHELL_UNSET], || {
            let shell = Activate::detect_shell_for_subshell();
            assert!(shell.is_err());
        });
    }

    #[test]
    fn test_detect_shell_for_in_place() {
        // $SHELL is used as a fallback only if parent detection fails
        temp_env::with_vars([FLOX_SHELL_UNSET, SHELL_SET], || {
            let shell = Activate::detect_shell_for_in_place_with(PARENT_DETECTED).unwrap();
            assert_eq!(shell, Shell::Bash("/parent/bash".into()));

            // fall back to $SHELL if parent detection fails
            let shell = Activate::detect_shell_for_in_place_with(PARENT_UNDETECTED).unwrap();
            assert_eq!(shell, Shell::Bash("/shell/bash".into()));
        });

        // $FLOX_SHELL takes precedence over $SHELL and detected parent shell
        temp_env::with_vars([FLOX_SHELL_SET, SHELL_SET], || {
            let shell = Activate::detect_shell_for_in_place_with(PARENT_DETECTED).unwrap();
            assert_eq!(shell, Shell::Bash("/flox_shell/bash".into()));

            let shell = Activate::detect_shell_for_in_place_with(PARENT_UNDETECTED).unwrap();
            assert_eq!(shell, Shell::Bash("/flox_shell/bash".into()));
        });

        // if both $FLOX_SHELL and $SHELL are unset, we should fail iff parent detection fails
        temp_env::with_vars([FLOX_SHELL_UNSET, SHELL_UNSET], || {
            let shell = Activate::detect_shell_for_in_place_with(PARENT_DETECTED).unwrap();
            assert_eq!(shell, Shell::Bash("/parent/bash".into()));

            let shell = Activate::detect_shell_for_in_place_with(PARENT_UNDETECTED);
            assert!(shell.is_err());
        });
    }
}

// List packages installed in an environment
#[derive(Bpaf, Clone)]
pub struct List {
    #[bpaf(external(environment_select), fallback(Default::default()))]
    environment: EnvironmentSelect,

    #[bpaf(external(list_mode), fallback(ListMode::Extended))]
    list_mode: ListMode,
}

#[derive(Bpaf, Clone, PartialEq, Debug)]
pub enum ListMode {
    /// Show the raw contents of the manifest
    #[bpaf(long, short)]
    Config,

    /// Show only the name of each package
    #[bpaf(long("name"), short)]
    NameOnly,

    /// Show the name, pkg-path, and version of each package (default)
    #[bpaf(long, short)]
    Extended,

    /// Show all available package information including priority and license
    #[bpaf(long, short)]
    All,
}

impl List {
    pub async fn handle(self, flox: Flox) -> Result<()> {
        subcommand_metric!("list");

        let mut env = self
            .environment
            .detect_concrete_environment(&flox, "list using")?
            .into_dyn_environment();

        let manifest_contents = env.manifest_content(&flox)?;
        if self.list_mode == ListMode::Config {
            println!("{}", manifest_contents);
            return Ok(());
        }

        let system = &flox.system;
        let lockfile = Self::get_lockfile(&flox, &mut *env)?;
        let packages = lockfile.list_packages(system);

        if packages.is_empty() {
            let message = formatdoc! {"
                No packages are installed for your current system ('{system}').

                You can see the whole manifest with 'flox list --config'.
            "};
            message::warning(message);
            return Ok(());
        }

        match self.list_mode {
            ListMode::NameOnly => Self::print_name_only(&packages),
            ListMode::Extended => Self::print_extended(&packages),
            ListMode::All => Self::print_detail(&packages),
            ListMode::Config => unreachable!(),
        }

        Ok(())
    }

    /// print package ids only
    fn print_name_only(packages: &[InstalledPackage]) {
        packages.iter().for_each(|p| println!("{}", p.name));
    }

    /// print package ids, as well as path and version
    ///
    /// e.g. `pip: python3Packages.pip (20.3.4)`
    ///
    /// This is the default mode
    fn print_extended(packages: &[InstalledPackage]) {
        packages.iter().for_each(|p| {
            println!(
                "{id}: {path} ({version})",
                id = p.name,
                path = p.rel_path,
                version = p.info.version.as_deref().unwrap_or("N/A")
            )
        });
    }

    /// print package ids, as well as extended detailed information
    fn print_detail(packages: &[InstalledPackage]) {
        for InstalledPackage {
            name,
            rel_path,
            info:
                PackageInfo {
                    broken,
                    license,
                    pname,
                    unfree,
                    version,
                    description,
                },
            priority,
        } in packages.iter().sorted_by_key(|p| p.priority)
        {
            let message = formatdoc! {"
                {name}: ({pname})
                  Description: {description}
                  Path:     {rel_path}
                  Priority: {priority}
                  Version:  {version}
                  License:  {license}
                  Unfree:   {unfree}
                  Broken:   {broken}
                ",
                description = description.as_deref().unwrap_or("N/A"),
                license = license.as_deref().unwrap_or("N/A"),
                version = version.as_deref().unwrap_or("N/A"),
            };

            println!("{message}");
        }
    }

    /// Read existing lockfile or resolve to create a new [LockedManifest].
    ///
    /// Does not write the lockfile,
    /// as that would require writing to the environment in case of remote environments)
    fn get_lockfile(flox: &Flox, env: &mut dyn Environment) -> Result<TypedLockedManifest> {
        let lockfile_path = env
            .lockfile_path(flox)
            .context("Could not get lockfile path")?;

        let lockfile = if !lockfile_path.exists() {
            debug!("No lockfile found, locking environment...");
            Dialog {
                message: "No lockfile found for environment, building...",
                help_message: None,
                typed: Spinner::new(|| env.lock(flox)),
            }
            .spin()?
        } else {
            debug!("Using existing lockfile");
            // we have already checked that the lockfile exists
            let path = CanonicalPath::new(lockfile_path).unwrap();
            LockedManifest::read_from_file(&path)?
        };

        let lockfile: TypedLockedManifest = lockfile.try_into()?;
        Ok(lockfile)
    }
}

// Install a package into an environment
#[derive(Bpaf, Clone)]
pub struct Install {
    #[bpaf(external(environment_select), fallback(Default::default()))]
    environment: EnvironmentSelect,

    /// Option to specify a package ID
    #[bpaf(external(pkg_with_id_option), many)]
    id: Vec<PkgWithIdOption>,

    #[bpaf(positional("packages"))]
    packages: Vec<String>,
}

#[derive(Debug, Bpaf, Clone)]
#[bpaf(adjacent)]
#[allow(clippy::manual_non_exhaustive)]
pub struct PkgWithIdOption {
    /// Install a package and assign an explicit ID
    #[bpaf(long("id"), short('i'))]
    _option: (),

    /// ID of the package to install
    #[bpaf(positional("id"))]
    pub id: String,

    /// Name or relative path of the package to install as shown by 'flox search'
    #[bpaf(positional("package"))]
    pub path: String,
}

impl Install {
    pub async fn handle(self, mut flox: Flox) -> Result<()> {
        subcommand_metric!("install");

        debug!(
            "installing packages [{}] to {:?}",
            self.packages.as_slice().join(", "),
            self.environment
        );
        let concrete_environment = match self
            .environment
            .detect_concrete_environment(&flox, "install to")
        {
            Ok(concrete_environment) => concrete_environment,
            Err(EnvironmentSelectError::Environment(
                ref e @ EnvironmentError2::DotFloxNotFound(ref dir),
            )) => {
                bail!(formatdoc! {"
                {e}

                Create an environment with 'flox init --dir {}'", dir.to_string_lossy()
                })
            },
            Err(e @ EnvironmentSelectError::EnvNotFoundInCurrentDirectory) => {
                bail!(formatdoc! {"
                {e}

                Create an environment with 'flox init' or install to an environment found elsewhere with 'flox install {} --dir <PATH>'",
                self.packages.join(" ")})
            },
            Err(e) => Err(e)?,
        };
        let description = environment_description(&concrete_environment)?;

        // Ensure the user is logged in for the following remote operations
        if let ConcreteEnvironment::Remote(_) = concrete_environment {
            ensure_floxhub_token(&mut flox).await?;
        };

        let mut environment = concrete_environment.into_dyn_environment();
        let mut packages = self
            .packages
            .iter()
            .map(|p| PackageToInstall::from_str(p))
            .collect::<Result<Vec<_>, _>>()?;
        packages.extend(self.id.iter().map(|p| PackageToInstall {
            id: p.id.clone(),
            pkg_path: p.path.clone(),
            version: None,
            input: None,
        }));
        if packages.is_empty() {
            bail!("Must specify at least one package");
        }

        let installation = Dialog {
            message: &format!("Installing packages to environment {description}..."),
            help_message: None,
            typed: Spinner::new(|| environment.install(&packages, &flox)),
        }
        .spin()
        .map_err(|err| Self::handle_error(err, &flox, &*environment, &packages))?;

        let lockfile_path = environment.lockfile_path(&flox)?;
        let lockfile_path = CanonicalPath::new(lockfile_path)?;
        let warnings = LockedManifest::check_lockfile(&lockfile_path)?;

        warnings
            .iter()
            .filter(|w| {
                // Filter out warnings that are not related to the packages we just installed
                packages.iter().any(|p| w.package == p.id)
            })
            .for_each(|w| message::warning(&w.message));

        if installation.new_manifest.is_some() {
            // Print which new packages were installed
            for pkg in packages.iter() {
                if let Some(false) = installation.already_installed.get(&pkg.id) {
                    message::package_installed(pkg, &description);
                } else {
                    message::warning(format!(
                        "Package with id '{}' already installed to environment {description}",
                        pkg.id
                    ));
                }
            }
        } else {
            for pkg in packages.iter() {
                message::warning(format!(
                    "Package with id '{}' already installed to environment {description}",
                    pkg.id
                ));
            }
        }
        Ok(())
    }

    fn handle_error(
        err: EnvironmentError2,
        flox: &Flox,
        environment: &dyn Environment,
        packages: &[PackageToInstall],
    ) -> anyhow::Error {
        debug!("install error: {:?}", err);

        subcommand_metric!(
            "install",
            "failed_packages" = packages.iter().map(|p| p.pkg_path.clone()).join(",")
        );

        match err {
            // Try to make suggestions when a package isn't found
            EnvironmentError2::Core(CoreEnvironmentError::LockedManifest(
                LockedManifestError::LockManifest(
                    flox_rust_sdk::models::pkgdb::CallPkgDbError::PkgDbError(pkgdberr),
                ),
            )) if pkgdberr.exit_code == error_codes::RESOLUTION_FAILURE => 'error: {
                debug!("attempting to make install suggestion");
                let paths = packages.iter().map(|p| p.pkg_path.clone()).join(", ");

                if packages.len() > 1 {
                    break 'error anyhow!(formatdoc! {"
                        Could not install {paths}.
                        One or more of the packages you are trying to install does not exist.
                    "});
                }
                let path = packages[0].pkg_path.clone();

                let head = format!("Could not find package {path}.");

                let suggestion = DidYouMean::<InstallSuggestion>::new(flox, environment, &path);
                if !suggestion.has_suggestions() {
                    break 'error anyhow!("{head} Try 'flox search' with a broader search term.");
                }

                anyhow!(formatdoc! {"
                    {head}
                    {suggestion}
                "})
            },
            err => apply_doc_link_for_unsupported_packages(err).into(),
        }
    }
}

// Uninstall installed packages from an environment
#[derive(Bpaf, Clone)]
pub struct Uninstall {
    #[bpaf(external(environment_select), fallback(Default::default()))]
    environment: EnvironmentSelect,

    /// The install IDs of the packages to remove
    #[bpaf(positional("packages"), some("Must specify at least one package"))]
    packages: Vec<String>,
}

impl Uninstall {
    pub async fn handle(self, mut flox: Flox) -> Result<()> {
        subcommand_metric!("uninstall");

        debug!(
            "uninstalling packages [{}] from {:?}",
            self.packages.as_slice().join(", "),
            self.environment
        );
        let concrete_environment = match self
            .environment
            .detect_concrete_environment(&flox, "uninstall from")
        {
            Ok(concrete_environment) => concrete_environment,
            Err(EnvironmentSelectError::Environment(
                ref e @ EnvironmentError2::DotFloxNotFound(ref dir),
            )) => {
                bail!(formatdoc! {"
                {e}

                Create an environment with 'flox init --dir {}'", dir.to_string_lossy()
                })
            },
            Err(e @ EnvironmentSelectError::EnvNotFoundInCurrentDirectory) => {
                bail!(formatdoc! {"
                {e}

                Create an environment with 'flox init' or uninstall packages from an environment found elsewhere with 'flox uninstall {} --dir <path>'",
                self.packages.join(" ")})
            },
            Err(e) => Err(e)?,
        };

        // Ensure the user is logged in for the following remote operations
        if let ConcreteEnvironment::Remote(_) = concrete_environment {
            ensure_floxhub_token(&mut flox).await?;
        };

        let description = environment_description(&concrete_environment)?;
        let mut environment = concrete_environment.into_dyn_environment();

        let _ = Dialog {
            message: &format!("Uninstalling packages from environment {description}..."),
            help_message: None,
            typed: Spinner::new(|| environment.uninstall(self.packages.clone(), &flox)),
        }
        .spin()?;

        // Note, you need two spaces between this emoji and the package name
        // otherwise they appear right next to each other.
        self.packages.iter().for_each(|p| {
            message::deleted(format!("'{p}' uninstalled from environment {description}"))
        });
        Ok(())
    }
}

// Delete builds of non-current versions of an environment
#[derive(Bpaf, Clone)]
pub struct WipeHistory {
    #[bpaf(external(environment_select), fallback(Default::default()))]
    _environment: EnvironmentSelect,
}

impl WipeHistory {
    pub async fn handle(self, _flox: Flox) -> Result<()> {
        subcommand_metric!("wipe-history");

        todo!("this command is planned for a future release");
    }
}

// List environment generations with contents
#[derive(Bpaf, Clone)]
pub struct Generations {
    #[allow(dead_code)] // not yet handled in impl
    #[bpaf(long)]
    json: bool,

    #[allow(unused)] // Command currently forwarded
    #[bpaf(external(environment_select), fallback(Default::default()))]
    environment: EnvironmentSelect,
}

impl Generations {
    pub async fn handle(self, _flox: Flox) -> Result<()> {
        subcommand_metric!("generations");

        todo!("this command is planned for a future release")
    }
}

// Show all versions of an environment
#[derive(Bpaf, Clone)]
pub struct History {
    #[allow(dead_code)] // not yet handled in impl
    #[bpaf(long, short)]
    oneline: bool,

    #[allow(unused)] // Command currently forwarded
    #[bpaf(external(environment_select), fallback(Default::default()))]
    environment: EnvironmentSelect,
}

impl History {
    pub async fn handle(self, _flox: Flox) -> Result<()> {
        subcommand_metric!("history");

        todo!("this command is planned for a future release")
    }
}

// Send environment to FloxHub
#[derive(Bpaf, Clone)]
pub struct Push {
    /// Directory to push the environment from (default: current directory)
    #[bpaf(long, short, argument("path"))]
    dir: Option<PathBuf>,

    /// Owner to push push environment to (default: current user)
    #[bpaf(long, short, argument("owner"))]
    owner: Option<EnvironmentOwner>,

    /// Forceably overwrite the remote copy of the environment
    #[bpaf(long, short)]
    force: bool,
}

impl Push {
    pub async fn handle(self, mut flox: Flox) -> Result<()> {
        subcommand_metric!("push");

        // Ensure the user is logged in for the following remote operations
        ensure_floxhub_token(&mut flox).await?;

        let dir = self.dir.unwrap_or_else(|| std::env::current_dir().unwrap());

        match EnvironmentPointer::open(&dir)? {
            EnvironmentPointer::Managed(managed_pointer) => {
                let message = Self::push_existing_message(&managed_pointer, self.force);

                Dialog {
                    message: "Pushing updates to FloxHub...",
                    help_message: None,
                    typed: Spinner::new(|| {
                        Self::push_managed_env(&flox, managed_pointer, dir, self.force)
                    }),
                }
                .spin()?;

                message::updated(message);
            },

            EnvironmentPointer::Path(path_pointer) => {
                let owner = if let Some(owner) = self.owner {
                    owner
                } else {
                    EnvironmentOwner::from_str(
                        flox.floxhub_token
                            .as_ref()
                            .context("Need to be loggedin")?
                            .handle(),
                    )?
                };

                let env = Dialog {
                    message: "Pushing environment to FloxHub...",
                    help_message: None,
                    typed: Spinner::new(|| {
                        Self::push_make_managed(&flox, path_pointer, &dir, owner, self.force)
                    }),
                }
                .spin()?;

                message::updated(Self::push_new_message(env.pointer(), self.force));
            },
        }
        Ok(())
    }

    fn push_managed_env(
        flox: &Flox,
        managed_pointer: ManagedPointer,
        dir: PathBuf,
        force: bool,
    ) -> Result<()> {
        let mut env = ManagedEnvironment::open(flox, managed_pointer.clone(), dir.join(DOT_FLOX))?;
        env.push(flox, force)
            .map_err(|err| Self::convert_error(err, managed_pointer, false))?;

        Ok(())
    }

    /// pushes a path environment in a directory to FloxHub and makes it a managed environment
    fn push_make_managed(
        flox: &Flox,
        path_pointer: PathPointer,
        dir: &Path,
        owner: EnvironmentOwner,
        force: bool,
    ) -> Result<ManagedEnvironment> {
        let dot_flox_path = dir.join(DOT_FLOX);
        let path_environment =
            path_environment::PathEnvironment::open(path_pointer, dot_flox_path, &flox.temp_dir)?;

        let pointer = ManagedPointer::new(owner.clone(), path_environment.name(), &flox.floxhub);

        let env = ManagedEnvironment::push_new(flox, path_environment, owner, force)
            .map_err(|err| Self::convert_error(err, pointer, true))?;

        Ok(env)
    }

    fn convert_error(
        err: ManagedEnvironmentError,
        pointer: ManagedPointer,
        create_remote: bool,
    ) -> anyhow::Error {
        let owner = &pointer.owner;
        let name = &pointer.name;

        let message = match err {
            ManagedEnvironmentError::AccessDenied => formatdoc! {"
                You do not have permission to write to {owner}/{name}
            "}.into(),
            ManagedEnvironmentError::Diverged if create_remote => formatdoc! {"
                An environment named {owner}/{name} already exists!

                To rename your environment: 'flox edit --name <new name>'
                To pull and manually re-apply your changes: 'flox delete && flox pull -r {owner}/{name}'
                To overwrite and force update: 'flox push --force'
            "}.into(),
            ManagedEnvironmentError::Build(ref err) => formatdoc! {"
                {err}

                Unable to push environment with build errors.

                Use 'flox edit' to resolve errors, test with 'flox activate', and 'flox push' again.",
                err = format_core_error(err)
            }.into(),
            _ => None
        };

        // todo: add message to error using `context` when we work more on polishing errors
        if let Some(message) = message {
            debug!("converted error to message: {err:?} -> {message}");
            anyhow::Error::msg(message)
        } else {
            err.into()
        }
    }

    /// construct a message for an updated environment
    ///
    /// todo: add FloxHub base url when it's available
    fn push_existing_message(env: &ManagedPointer, force: bool) -> String {
        let owner = &env.owner;
        let name = &env.name;

        let suffix = if force { " (forced)" } else { "" };

        formatdoc! {"
            Updates to {name} successfully pushed to FloxHub{suffix}

            Use 'flox pull {owner}/{name}' to get this environment in any other location.
        "}
    }

    /// construct a message for a newly created environment
    ///
    /// todo: add FloxHub base url when it's available
    fn push_new_message(env: &ManagedPointer, force: bool) -> String {
        let owner = &env.owner;
        let name = &env.name;

        let suffix = if force { " (forced)" } else { "" };

        formatdoc! {"
            {name} successfully pushed to FloxHub{suffix}

            Use 'flox pull {owner}/{name}' to get this environment in any other location.
        "}
    }
}

#[derive(Debug, Clone, Bpaf)]
enum PullSelect {
    New {
        /// ID of the environment to pull
        #[bpaf(long, short, argument("owner>/<name"))]
        remote: EnvironmentRef,
    },
    NewAbbreviated {
        /// ID of the environment to pull
        #[bpaf(positional("owner>/<name"))]
        remote: EnvironmentRef,
    },
    Existing {},
}

impl Default for PullSelect {
    fn default() -> Self {
        PullSelect::Existing {}
    }
}

// Pull environment from FloxHub
#[derive(Bpaf, Clone)]
pub struct Pull {
    /// Directory in which to create a managed environment, or directory that already contains a managed environment (default: current directory)
    #[bpaf(long, short, argument("path"))]
    dir: Option<PathBuf>,

    /// Forceably pull the environment
    /// When pulling a new environment, adds the system to the manifest if the lockfile is incompatible
    /// and ignores eval and build errors.
    /// When pulling an existing environment, overrides local changes.
    #[bpaf(long, short)]
    force: bool,

    #[bpaf(external(pull_select), fallback(Default::default()))]
    pull_select: PullSelect,
}

impl Pull {
    pub async fn handle(self, flox: Flox) -> Result<()> {
        subcommand_metric!("pull");

        match self.pull_select {
            PullSelect::New { remote } | PullSelect::NewAbbreviated { remote } => {
                let (start, complete) =
                    Self::pull_new_messages(self.dir.as_deref(), &remote, flox.floxhub.base_url());

                let dir = self.dir.unwrap_or_else(|| std::env::current_dir().unwrap());

                debug!("Resolved user intent: pull {remote:?} into {dir:?}");

                Self::pull_new_environment(&flox, dir.join(DOT_FLOX), remote, self.force, &start)?;

                message::created(complete);
            },
            PullSelect::Existing {} => {
                let dir = self.dir.unwrap_or_else(|| std::env::current_dir().unwrap());

                debug!("Resolved user intent: pull changes for environment found in {dir:?}");

                let pointer = {
                    let p = EnvironmentPointer::open(&dir)?;
                    match p {
                        EnvironmentPointer::Managed(managed_pointer) => managed_pointer,
                        EnvironmentPointer::Path(_) => bail!("Cannot pull into a path environment"),
                    }
                };

                let start_message = format!(
                    "⬇️  Remote: pulling and building {owner}/{name} from {floxhub_host}",
                    owner = pointer.owner,
                    name = pointer.name,
                    floxhub_host = flox.floxhub.base_url()
                );

                let result = Dialog {
                    message: &start_message,
                    help_message: None,
                    typed: Spinner::new(|| {
                        Self::pull_existing_environment(
                            &flox,
                            dir.join(DOT_FLOX),
                            pointer.clone(),
                            self.force,
                        )
                    }),
                }
                .spin()?;

                match result {
                    PullResult::Updated => {
                        message::updated(formatdoc! {"
                            Pulled {owner}/{name} from {floxhub_host}{suffix}

                            You can activate this environment with 'flox activate'
                            ",
                            owner = pointer.owner, name = pointer.name,
                            floxhub_host = flox.floxhub.base_url(),
                            suffix = if self.force { " (forced)" } else { "" }
                        });
                    },
                    PullResult::UpToDate => {
                        message::warning(formatdoc! {"
                            {owner}/{name} is already up to date.
                        ", owner = pointer.owner, name = pointer.name});
                    },
                }
            },
        }

        Ok(())
    }

    /// Update an existing environment with the latest version from FloxHub
    ///
    /// Opens the environment and calls [ManagedEnvironment::pull] on it,
    /// which will update the lockfile.
    fn pull_existing_environment(
        flox: &Flox,
        dot_flox_path: PathBuf,
        pointer: ManagedPointer,
        force: bool,
    ) -> Result<PullResult, EnvironmentError2> {
        let mut env = ManagedEnvironment::open(flox, pointer, dot_flox_path)?;
        let state = env.pull(force)?;
        // only build if the environment was updated
        if let PullResult::Updated = state {
            env.build(flox)?;
        }
        Ok(state)
    }

    /// Pull a new environment from FloxHub into the given directory
    ///
    /// This will create a new environment in the given directory.
    /// Uses [ManagedEnvironment::open] which will try to clone the environment.
    ///
    /// If the directory already exists, this will fail early.
    /// If opening the environment fails, the .flox/ directory will be cleaned up.
    fn pull_new_environment(
        flox: &Flox,
        dot_flox_path: PathBuf,
        env_ref: EnvironmentRef,
        force: bool,
        message: &str,
    ) -> Result<()> {
        if dot_flox_path.exists() {
            bail!("Cannot pull a new environment into an existing one")
        }

        // region: write pointer
        let pointer = ManagedPointer::new(
            env_ref.owner().clone(),
            env_ref.name().clone(),
            &flox.floxhub,
        );
        let pointer_content =
            serde_json::to_string_pretty(&pointer).context("Could not serialize pointer")?;

        fs::create_dir_all(&dot_flox_path).context("Could not create .flox/ directory")?;
        let pointer_path = dot_flox_path.join(ENVIRONMENT_POINTER_FILENAME);
        fs::write(pointer_path, pointer_content).context("Could not write pointer")?;

        let mut env = {
            let result = Dialog {
                message,
                help_message: None,
                typed: Spinner::new(|| ManagedEnvironment::open(flox, pointer, &dot_flox_path)),
            }
            .spin()
            .map_err(|err| Self::handle_error(flox, err));

            match result {
                Err(err) => {
                    fs::remove_dir_all(&dot_flox_path)
                        .context("Could not clean up .flox/ directory")?;
                    Err(err)?
                },
                Ok(env) => env,
            }
        };
        // endregion

        let result = Dialog {
            message,
            help_message: None,
            typed: Spinner::new(|| env.build(flox)),
        }
        .spin();

        match result {
            Ok(_) => {},
            Err(EnvironmentError2::Core(CoreEnvironmentError::LockedManifest(
                LockedManifestError::BuildEnv(CallPkgDbError::PkgDbError(PkgDbError {
                    exit_code: error_codes::LOCKFILE_INCOMPATIBLE_SYSTEM,
                    ..
                })),
            ))) => {
                let hint = formatdoc! {"
                    Use 'flox pull --force' to add your system to the manifest.
                    For more on managing systems for your environment, visit the documentation:
                    https://flox.dev/docs/tutorials/multi-arch-environments
                "};
                if !force && !Dialog::can_prompt() {
                    fs::remove_dir_all(&dot_flox_path)
                        .context("Could not clean up .flox/ directory")?;
                    bail!("{}", formatdoc! {"
                            This environment is not yet compatible with your system ({system}).

                            {hint}"
                    , system = flox.system});
                }

                // will return OK if the user chose to abort the pull
                let force = force || Self::query_add_system(&flox.system)?;
                if !force {
                    // prompt available, user chose to abort
                    fs::remove_dir_all(&dot_flox_path)
                        .context("Could not clean up .flox/ directory")?;
                    bail!(formatdoc! {"
                        Did not pull the environment.

                        {hint}
                    "});
                }

                let doc = Self::amend_current_system(&env, flox)?;
                if let Err(broken_error) = env.edit_unsafe(flox, doc.to_string())? {
                    message::warning(formatdoc! {"
                        {err:#}

                        Could not build modified environment, build errors need to be resolved manually.",
                        err = anyhow!(broken_error)
                    });
                };
            },
            Err(
                ref e @ EnvironmentError2::Core(CoreEnvironmentError::LockedManifest(
                    ref builder_error @ LockedManifestError::BuildEnv(CallPkgDbError::PkgDbError(
                        PkgDbError { exit_code, .. },
                    )),
                )),
            ) if [
                error_codes::PACKAGE_BUILD_FAILURE,
                error_codes::PACKAGE_EVAL_FAILURE,
                error_codes::PACKAGE_EVAL_INCOMPATIBLE_SYSTEM,
            ]
            .contains(&exit_code) =>
            {
                debug!(
                    "environment contains package incompatible with the current system: {err}",
                    err = display_chain(e)
                );

                let pkgdb_error = format_locked_manifest_error(builder_error);

                if !force && !Dialog::can_prompt() {
                    fs::remove_dir_all(&dot_flox_path)
                        .context("Could not clean up .flox/ directory")?;
                    bail!("{pkgdb_error}");
                }

                message::error(pkgdb_error);

                if force || Self::query_ignore_build_errors()? {
                    message::warning("Ignoring build errors and pulling the environment anyway.");
                } else {
                    fs::remove_dir_all(&dot_flox_path)
                        .context("Could not clean up .flox/ directory")?;
                    bail!("Did not pull the environment.");
                }
            },
            Err(e) => {
                fs::remove_dir_all(&dot_flox_path)
                    .context("Could not clean up .flox/ directory")?;
                bail!(e)
            },
        }

        Ok(())
    }

    /// construct a message for pulling a new environment
    fn pull_new_messages(
        dir: Option<&Path>,
        env_ref: &EnvironmentRef,
        floxhub_host: &Url,
    ) -> (String, String) {
        let mut start_message =
            format!("⬇️  Remote: pulling and building {env_ref} from {floxhub_host}");
        if let Some(dir) = dir {
            start_message += &format!(" into {dir}", dir = dir.display());
        } else {
            start_message += " into the current directory";
        };

        let complete_message = formatdoc! {"
            Pulled {env_ref} from {floxhub_host}

            You can activate this environment with 'flox activate'
        "};

        (start_message, complete_message)
    }

    /// if possible, prompt the user to automatically add their system to the manifest
    ///
    /// returns [Ok(None)]` if the user can't be prompted
    /// returns `[Ok(bool)]` depending on the users choice
    /// returns `[Err]` if the prompt failed or was cancelled
    fn query_add_system(system: &str) -> Result<bool> {
        let message = format!(
            "The environment you are trying to pull is not yet compatible with your system ({system})."
        );

        let help = "Use 'flox pull --force' to automatically add your system to the list of compatible systems";

        let reject_choice = "Don't pull this environment.";
        let confirm_choice = format!(
            "Pull this environment anyway and add '{system}' to the supported systems list."
        );

        let dialog = Dialog {
            message: &message,
            help_message: Some(help),
            typed: Select {
                options: [reject_choice, &confirm_choice].to_vec(),
            },
        };

        let (choice, _) = dialog.raw_prompt()?;

        Ok(choice == 1)
    }

    /// add the current system to the manifest of the given environment
    fn amend_current_system(
        env: &ManagedEnvironment,
        flox: &Flox,
    ) -> Result<Document, anyhow::Error> {
        manifest::add_system(&env.manifest_content(flox)?, &flox.system)
            .context("Could not add system to manifest")
    }

    /// Ask the user if they want to ignore build errors and pull a broken environment
    fn query_ignore_build_errors() -> Result<bool> {
        if !Dialog::can_prompt() {
            return Ok(false);
        }

        let message = "The environment you are trying to pull could not be built locally.";
        let help_message = Some("Use 'flox pull --force' to pull the environment anyway.");

        let reject_choice = "Don't pull this environment.";
        let confirm_choice = "Pull this environment anyway, 'flox edit' to address issues.";

        let dialog = Dialog {
            message,
            help_message,
            typed: Select {
                options: [reject_choice, confirm_choice].to_vec(),
            },
        };

        let (choice, _) = dialog.raw_prompt()?;

        Ok(choice == 1)
    }

    fn handle_error(flox: &Flox, err: ManagedEnvironmentError) -> anyhow::Error {
        match err {
            ManagedEnvironmentError::AccessDenied => {
                let message = "You do not have permission to pull this environment";
                anyhow::Error::msg(message)
            },
            ManagedEnvironmentError::Diverged => {
                let message = "The environment has diverged from the remote version";
                anyhow::Error::msg(message)
            },
            ManagedEnvironmentError::UpstreamNotFound(env_ref, _) => {
                let by_current_user = flox
                    .floxhub_token
                    .as_ref()
                    .map(|token| token.handle() == env_ref.owner().as_str())
                    .unwrap_or_default();
                let message = format!("The environment {env_ref} does not exist.");
                if by_current_user {
                    anyhow!(formatdoc! {"
                        {message}

                        Double check the name or create it with:

                            $ flox init --name {name}
                            $ flox push
                    ", name = env_ref.name()})
                } else {
                    anyhow!(message)
                }
            },
            _ => err.into(),
        }
    }
}

// Rollback to the previous generation of an environment
#[derive(Bpaf, Clone)]
pub struct Rollback {
    #[bpaf(long, short, argument("ENV"))]
    #[allow(dead_code)] // not yet handled in impl
    environment: Option<EnvironmentRef>,

    /// Generation to roll back to.
    ///
    /// If omitted, defaults to the previous generation.
    #[allow(dead_code)] // not yet handled in impl
    #[bpaf(argument("GENERATION"))]
    to: Option<u32>,
}
impl Rollback {
    pub async fn handle(self, _flox: Flox) -> Result<()> {
        subcommand_metric!("rollback");

        todo!("this command is planned for a future release")
    }
}

// Switch to a specific generation of an environment
#[derive(Bpaf, Clone)]
pub struct SwitchGeneration {
    #[allow(unused)] // Command currently forwarded
    #[bpaf(external(environment_select), fallback(Default::default()))]
    environment: EnvironmentSelect,

    #[allow(dead_code)] // not yet handled in impl
    #[bpaf(positional("GENERATION"))]
    generation: u32,
}

impl SwitchGeneration {
    pub async fn handle(self, _flox: Flox) -> Result<()> {
        subcommand_metric!("switch-generation");

        todo!("this command is planned for a future release")
    }
}

#[derive(Debug, Bpaf, Clone)]
pub enum EnvironmentOrGlobalSelect {
    /// Update the global base catalog
    #[bpaf(long("global"))]
    Global,
    Environment(#[bpaf(external(environment_select))] EnvironmentSelect),
}

impl Default for EnvironmentOrGlobalSelect {
    fn default() -> Self {
        EnvironmentOrGlobalSelect::Environment(Default::default())
    }
}

// Update the global base catalog or an environment's base catalog
#[derive(Bpaf, Clone)]
pub struct Update {
    #[bpaf(external(environment_or_global_select), fallback(Default::default()))]
    environment_or_global: EnvironmentOrGlobalSelect,

    #[bpaf(positional("inputs"), hide)]
    inputs: Vec<String>,
}
impl Update {
    pub async fn handle(self, flox: Flox) -> Result<()> {
        subcommand_metric!("update");

        let (old_lockfile, new_lockfile, global, description) = match self.environment_or_global {
            EnvironmentOrGlobalSelect::Environment(ref environment_select) => {
                let concrete_environment =
                    environment_select.detect_concrete_environment(&flox, "update")?;

                let description = Some(environment_description(&concrete_environment)?);
                let UpdateResult {
                    new_lockfile,
                    old_lockfile,
                    ..
                } = Dialog {
                    message: "Updating environment...",
                    help_message: None,
                    typed: Spinner::new(|| self.update_manifest(flox, concrete_environment)),
                }
                .spin()?;

                (
                    old_lockfile
                        .map(TypedLockedManifest::try_from)
                        .transpose()?,
                    TypedLockedManifest::try_from(new_lockfile)?,
                    false,
                    description,
                )
            },
            EnvironmentOrGlobalSelect::Global => {
                let UpdateResult {
                    new_lockfile,
                    old_lockfile,
                    ..
                } = Dialog {
                    message: "Updating global-manifest...",
                    help_message: None,
                    typed: Spinner::new(|| {
                        LockedManifest::update_global_manifest(&flox, self.inputs)
                    }),
                }
                .spin()?;

                (
                    old_lockfile
                        .map(TypedLockedManifest::try_from)
                        .transpose()?,
                    TypedLockedManifest::try_from(new_lockfile)?,
                    true,
                    None,
                )
            },
        };

        if let Some(ref old_lockfile) = old_lockfile {
            if new_lockfile.registry().inputs == old_lockfile.registry().inputs {
                if global {
                    message::plain("ℹ️  All global inputs are up-to-date.");
                } else {
                    message::plain(format!(
                        "ℹ️  All inputs are up-to-date in environment {}.",
                        description.as_ref().unwrap()
                    ));
                }

                return Ok(());
            }
        }

        let mut inputs_to_scrape: Vec<&Input> = vec![];

        for (input_name, new_input) in &new_lockfile.registry().inputs {
            let old_input = old_lockfile
                .as_ref()
                .and_then(|old| old.registry().inputs.get(input_name));
            match old_input {
                // unchanged input
                Some(old_input) if old_input == new_input => continue, // dont need to scrape
                // updated input
                Some(_) if global => {
                    message::plain(format!("⬆️  Updated global input '{}'.", input_name))
                },
                Some(_) => message::plain(format!(
                    "⬆️  Updated input '{}' in environment {}.",
                    input_name,
                    description.as_ref().unwrap()
                )),
                // new input
                None if global => {
                    message::plain(format!("🔒️  Locked global input '{}'.", input_name))
                },
                None => message::plain(format!(
                    "🔒️  Locked input '{}' in environment {}.",
                    input_name,
                    description.as_ref().unwrap(),
                )),
            }
            inputs_to_scrape.push(new_input);
        }

        if let Some(old_lockfile) = old_lockfile {
            for input_name in old_lockfile.registry().inputs.keys() {
                if !new_lockfile.registry().inputs.contains_key(input_name) {
                    if global {
                        message::deleted(format!(
                            "Removed unused input '{}' from global lockfile.",
                            input_name
                        ));
                    } else {
                        message::deleted(format!(
                            "Removed unused input '{}' from lockfile for environment {}.",
                            input_name,
                            description.as_ref().unwrap()
                        ));
                    }
                }
            }
        }

        if inputs_to_scrape.is_empty() {
            return Ok(());
        }

        // TODO: make this async when scraping multiple inputs
        let results: Vec<Result<(), ScrapeError>> = Dialog {
            message: "Generating databases for updated inputs...",
            help_message: (inputs_to_scrape.len() > 1).then_some("This may take a while."),
            typed: Spinner::new(|| {
                // TODO: rayon::par_iter
                inputs_to_scrape
                    .iter()
                    .map(|input| pkgdb::scrape_input(&input.from))
                    .collect()
            }),
        }
        .spin();

        for result in results {
            result?;
        }

        Ok(())
    }

    fn update_manifest(
        &self,
        flox: Flox,
        concrete_environment: ConcreteEnvironment,
    ) -> Result<UpdateResult> {
        let mut environment = concrete_environment.into_dyn_environment();

        Ok(environment.update(&flox, self.inputs.clone())?)
        // .context("updating environment failed")
    }
}

// Upgrade packages in an environment
#[derive(Bpaf, Clone)]
pub struct Upgrade {
    #[bpaf(external(environment_select), fallback(Default::default()))]
    environment: EnvironmentSelect,

    /// ID of a package or pkg-group name to upgrade
    #[bpaf(positional("package or pkg-group"))]
    groups_or_iids: Vec<String>,
}
impl Upgrade {
    pub async fn handle(self, flox: Flox) -> Result<()> {
        subcommand_metric!("upgrade");

        let concrete_environment = self
            .environment
            .detect_concrete_environment(&flox, "upgrade")?;

        let description = environment_description(&concrete_environment)?;

        let mut environment = concrete_environment.into_dyn_environment();

        let result = Dialog {
            message: "Upgrading packages...",
            help_message: None,
            typed: Spinner::new(|| environment.upgrade(&flox, &self.groups_or_iids)),
        }
        .spin()?;

        let upgraded = result.packages;

        if upgraded.is_empty() {
            if self.groups_or_iids.is_empty() {
                message::plain(format!(
                    "ℹ️  No packages need to be upgraded in environment {description}."
                ));
            } else {
                message::plain(format!(
                    "ℹ️  The specified packages do not need to be upgraded in environment {description}."
                 ) );
            }
        } else {
            for package in upgraded {
                message::plain(format!(
                    "⬆️  Upgraded '{package}' in environment {description}."
                ));
            }
        }

        Ok(())
    }
}

// Containerize an environment
#[derive(Bpaf, Clone, Debug)]
pub struct Containerize {
    #[bpaf(external(environment_select), fallback(Default::default()))]
    environment: EnvironmentSelect,

    /// Path to write the container to (pass '-' to write to stdout)
    #[bpaf(short, long, argument("path"))]
    output: Option<PathBuf>,
}
impl Containerize {
    pub async fn handle(self, flox: Flox) -> Result<()> {
        subcommand_metric!("containerize");

        let mut env = self
            .environment
            .detect_concrete_environment(&flox, "upgrade")?
            .into_dyn_environment();

        let output_path = match self.output {
            Some(output) => output,
            None => std::env::current_dir()
                .context("Could not get current directory")?
                .join(format!("{}-container.tar.gz", env.name())),
        };

        let (output, output_name): (Box<dyn Write + Send>, String) =
            if output_path == Path::new("-") {
                debug!("output=stdout");

                (Box::new(std::io::stdout()), "stdout".to_string())
            } else {
                debug!("output={}", output_path.display());

                let file = fs::OpenOptions::new()
                    .write(true)
                    .create(true)
                    .truncate(true)
                    .open(&output_path)
                    .context("Could not open output file")?;

                (Box::new(file), output_path.display().to_string())
            };

        let builder = Dialog {
            message: &format!("Building container for environment {}...", env.name()),
            help_message: None,
            typed: Spinner::new(|| env.build_container(&flox)),
        }
        .spin()?;

        Dialog {
            message: &format!("Writing container to '{output_name}'"),
            help_message: None,
            typed: Spinner::new(|| builder.stream_container(output)),
        }
        .spin()?;

        message::created(format!("Container written to '{output_name}'"));
        Ok(())
    }
}

#[cfg(test)]
mod tests {

    use super::*;

    #[test]
    fn test_quote_run_args() {
        assert_eq!(
            Activate::quote_run_args(&["a b".to_string(), '"'.to_string()]),
            r#""a b" "\"""#
        )
    }
}<|MERGE_RESOLUTION|>--- conflicted
+++ resolved
@@ -78,12 +78,8 @@
     format_core_error,
     format_locked_manifest_error,
 };
-<<<<<<< HEAD
 use crate::utils::{default_nix_env_vars, message};
-=======
-use crate::utils::message;
 use crate::utils::openers::Shell;
->>>>>>> 9f69d329
 use crate::{subcommand_metric, utils};
 
 // Edit declarative environment configuration
@@ -827,57 +823,6 @@
             .map(|arg| format!(r#""{}""#, arg.replace('"', r#"\""#)))
             .join(" ")
     }
-<<<<<<< HEAD
-=======
-
-    /// Explicitly set environment for nix calls
-    ///
-    /// Nixpkgs itself is broken in that the packages it creates depends
-    /// upon a variety of environment variables at runtime.  On NixOS
-    /// these are convenient to set on a system-wide basis but that
-    /// essentially masks the problem, and it's not uncommon to see Nix
-    /// packages trip over the absence of environment variables when
-    /// invoked on other Linux distributions.
-    ///
-    /// For flox specifically, set Nix-provided defaults for certain
-    /// environment variables that we know to be required on the various
-    /// operating systems.
-    /// Setting buildtime variants of these environment variables
-    /// will bundle them in flox' package closure
-    /// and ensure that subprocesses are run with valid known values.
-    fn default_subprocess_env_vars() -> HashMap<&'static str, String> {
-        let mut env_map: HashMap<&str, String> = HashMap::new();
-
-        // use buildtime NIXPKGS_CACERT_BUNDLE_CRT
-        let ssl_cert_file = match env::var("SSL_CERT_FILE") {
-            Ok(v) => v,
-            Err(_) => {
-                let nixpkgs_cacert_bundle_crt = env!("NIXPKGS_CACERT_BUNDLE_CRT");
-                env_map.insert("SSL_CERT_FILE", nixpkgs_cacert_bundle_crt.to_string());
-                nixpkgs_cacert_bundle_crt.to_string()
-            },
-        };
-
-        env_map.insert("NIX_SSL_CERT_FILE", ssl_cert_file);
-
-        // on macos use buildtime NIX_COREFOUNDATION_RPATH and PATH_LOCALE
-        #[cfg(target_os = "macos")]
-        {
-            env_map.insert(
-                "NIX_COREFOUNDATION_RPATH",
-                env!("NIX_COREFOUNDATION_RPATH").to_string(),
-            );
-            env_map.insert("PATH_LOCALE", env!("PATH_LOCALE").to_string());
-        }
-
-        // on linux use buildtime LOCALE_ARCHIVE
-        #[cfg(target_os = "linux")]
-        {
-            env_map.insert("LOCALE_ARCHIVE", env!("LOCALE_ARCHIVE").to_string());
-        }
-
-        env_map
-    }
 
     /// Detect the shell to use for activation
     ///
@@ -906,7 +851,6 @@
                 Shell::detect_from_env("SHELL")
             })
     }
->>>>>>> 9f69d329
 }
 
 #[cfg(test)]
