[package]
name = "flox"
version = "1.0.3"
edition = "2021"

# See more keys and their definitions at https://doc.rust-lang.org/cargo/reference/manifest.html

[dependencies]
anyhow.workspace = true
bpaf.workspace = true
chrono.workspace = true
config.workspace = true
crossterm.workspace = true
derive_more.workspace = true
dirs.workspace = true
flox-rust-sdk.workspace = true
fslock.workspace = true
futures.workspace = true
indent.workspace = true
indexmap.workspace = true
indicatif.workspace = true
indoc.workspace = true
inquire.workspace = true
itertools.workspace = true
log.workspace = true
nix.workspace = true
oauth2.workspace = true
once_cell.workspace = true
reqwest.workspace = true
semver.workspace = true
sentry = { workspace = true, features = ["anyhow", "tracing", "debug-logs"] }
serde_json.workspace = true
serde_yaml.workspace = true
serde.workspace = true
shell-escape.workspace = true
supports-color.workspace = true
sys-info.workspace = true
sysinfo.workspace = true
tempfile.workspace = true
textwrap = { workspace = true, features = ["terminal_size"] }
thiserror.workspace = true
time.workspace = true
tokio.workspace = true
toml_edit.workspace = true
tracing-log.workspace = true
tracing-subscriber.workspace = true
tracing.workspace = true
url.workspace = true
<<<<<<< HEAD
chrono.workspace = true
oauth2.workspace = true
textwrap = { workspace = true, features = ["terminal_size"] }
indent.workspace = true
semver.workspace = true
regex.workspace = true
sentry = { workspace = true, features = ["anyhow", "tracing", "debug-logs"] }
=======
uuid.workspace = true
xdg.workspace = true
>>>>>>> 4d6eb1d2

[dev-dependencies]
pretty_assertions.workspace = true
serial_test.workspace = true
temp-env.workspace = true
tempfile.workspace = true


[features]
extra-tests = ["impure-unit-tests"]
impure-unit-tests = []<|MERGE_RESOLUTION|>--- conflicted
+++ resolved
@@ -28,6 +28,7 @@
 once_cell.workspace = true
 reqwest.workspace = true
 semver.workspace = true
+regex.workspace = true
 sentry = { workspace = true, features = ["anyhow", "tracing", "debug-logs"] }
 serde_json.workspace = true
 serde_yaml.workspace = true
@@ -46,18 +47,8 @@
 tracing-subscriber.workspace = true
 tracing.workspace = true
 url.workspace = true
-<<<<<<< HEAD
-chrono.workspace = true
-oauth2.workspace = true
-textwrap = { workspace = true, features = ["terminal_size"] }
-indent.workspace = true
-semver.workspace = true
-regex.workspace = true
-sentry = { workspace = true, features = ["anyhow", "tracing", "debug-logs"] }
-=======
 uuid.workspace = true
 xdg.workspace = true
->>>>>>> 4d6eb1d2
 
 [dev-dependencies]
 pretty_assertions.workspace = true
