name: "CI"

on:
  workflow_dispatch:
  push:
    branches:
      - "main"
  pull_request:
  merge_group:

concurrency:
  group: "ci-${{ github.event.pull_request.event.number || github.sha }}"
  cancel-in-progress: true

jobs:

  pkgdb-dev:
    name: "Pkgdb Tests"
    runs-on: ${{ matrix.os }}

    strategy:
      fail-fast: false
      matrix:
        os:
          - "ubuntu-22.04-8core"
          - "macos-latest-xl"

    # Sets permissions of the GITHUB_TOKEN to allow deployment to GitHub Pages
    permissions:
      contents: read
      pages: write
      id-token: write

    steps:
      - name: "Checkout"
        uses: "actions/checkout@v4"

      - name: "Install newer Nix"
        uses: "cachix/install-nix-action@v24"

      - name: "Install flox"
        uses: "flox/install-flox-action@main"
        with:
          github-access-token:    "${{ secrets.NIX_GIT_TOKEN }}"
          substituter:            "${{ vars.FLOX_PUBLIC_CACHE }}"
          substituter-key:        "${{ secrets.FLOX_STORE_PUBLIC_NIX_SECRET_KEY }}"
          aws-access-key-id:      "${{ secrets.AWS_ACCESS_KEY_ID }}"
          aws-secret-access-key:  "${{ secrets.AWS_SECRET_ACCESS_KEY }}"
          ssh-key:                "${{ secrets.FLOXBOT_SSH_KEY }}"

      - name: "Configure Nix"
        run: |
          sudo echo 
          {
            echo "experimental-features = nix-command flakes";
          } | sudo tee -a /etc/nix/nix.conf >/dev/null

      - name: "Build"
        run: |
          pushd ./pkgdb
          nix develop -L \
            --accept-flake-config \
            --no-update-lock-file \
            '.#default' \
              --command make -j
          popd

      - name: "Test (pkgdb)"
        run: |
          pushd ./pkgdb
          nix develop -L \
            --accept-flake-config \
            --no-update-lock-file \
            '.#default' \
              --command make -j tests
          nix develop -L \
            --accept-flake-config \
            --no-update-lock-file \
            '.#default' \
              --command make check
          popd

      - name: "Build Docs"
        run: |
          pushd ./pkgdb
          nix develop -L \
            --accept-flake-config \
            --no-update-lock-file \
            '.#default' \
              --command make docs
          chmod -c -R +rX "docs/" | while read line; do
            echo "::warning title=Invalid file permissions fixed::$line"
          done
          popd

      - name: "Upload artifact"
        uses: "actions/upload-pages-artifact@v2"
        if: ${{ matrix.os == 'ubuntu-22.04-8core' }}
        with:
          path: "pkgdb/docs"

      - name: "Deploy to GitHub Pages"
        if: ${{ matrix.os == 'ubuntu-22.04-8core' }}
        id: "deployment"
        uses: "actions/deploy-pages@v3"

  env-builder-dev:
    name: "EnvBuilder Tests"
    runs-on: ${{ matrix.os }}

    strategy:
      fail-fast: false
      matrix:
        os:
          - "ubuntu-22.04-8core"
          - "macos-latest-xl"

    steps:
      - name: "Checkout"
        uses: "actions/checkout@v4"

      - name: "Install newer Nix"
        uses: "cachix/install-nix-action@v24"

      - name: "Install flox"
        uses: "flox/install-flox-action@main"
        with:
          github-access-token:    "${{ secrets.NIX_GIT_TOKEN }}"
          substituter:            "${{ vars.FLOX_PUBLIC_CACHE }}"
          substituter-key:        "${{ secrets.FLOX_STORE_PUBLIC_NIX_SECRET_KEY }}"
          aws-access-key-id:      "${{ secrets.AWS_ACCESS_KEY_ID }}"
          aws-secret-access-key:  "${{ secrets.AWS_SECRET_ACCESS_KEY }}"
          ssh-key:                "${{ secrets.FLOXBOT_SSH_KEY }}"

      - name: "Configure Nix"
        run: |
          sudo echo 
          {
            echo "experimental-features = nix-command flakes";
          } | sudo tee -a /etc/nix/nix.conf >/dev/null

      - name: "Build (pkgdb)"
        run: |
          pushd ./pkgdb
          nix develop -L \
            --accept-flake-config \
            --no-update-lock-file \
            '.#default' \
              --command make -j
          popd

      - name: "Build (env-builder)"
        run: |
          pushd ./env-builder
          nix develop -L \
            --accept-flake-config \
            --no-update-lock-file \
            '.#default' \
              --command make -j
          popd

      - name: "Test (env-builder)"
        run: |
          pushd ./env-builder
          nix develop -L \
            --accept-flake-config \
            --no-update-lock-file \
            '.#default' \
              --command make check
          popd

  cli-dev:
    name: "Flox Cargo Tests"
    runs-on: ${{ matrix.os }}

    strategy:
      fail-fast: false
      matrix:
        os:
          - "ubuntu-22.04-8core"
          - "macos-latest-xl"

    steps:
      - name: "Checkout"
        uses: "actions/checkout@v4"

      - name: "Install newer Nix"
        uses: "cachix/install-nix-action@v24"

      - name: "Install flox"
        uses: "flox/install-flox-action@main"
        with:
          github-access-token:    "${{ secrets.NIX_GIT_TOKEN }}"
          substituter:            "${{ vars.FLOX_PUBLIC_CACHE }}"
          substituter-key:        "${{ secrets.FLOX_STORE_PUBLIC_NIX_SECRET_KEY }}"
          aws-access-key-id:      "${{ secrets.AWS_ACCESS_KEY_ID }}"
          aws-secret-access-key:  "${{ secrets.AWS_SECRET_ACCESS_KEY }}"
          ssh-key:                "${{ secrets.FLOXBOT_SSH_KEY }}"

      - name: "Configure Nix"
        run: |
          sudo echo 
          {
            echo "experimental-features = nix-command flakes";
          } | sudo tee -a /etc/nix/nix.conf >/dev/null

      - name: "Cache Cargo"
        uses: "actions/cache@v3"
        with:
          path: |
            ~/.cargo/bin/
            ~/.cargo/registry/index/
            ~/.cargo/registry/cache/
            ~/.cargo/git/db/
            target/
          key: "cargo-${{ runner.os }}-${{ hashFiles('**/Cargo.lock') }}"
          restore-keys: "cargo-${{ runner.os }}-"

      - name: "Build (pkgdb)"
        run: |
          pushd ./pkgdb
          nix develop -L \
            --accept-flake-config \
            --no-update-lock-file \
            '.#default' \
              --command make -j
          popd

      - name: "Build (env-builder)"
        run: |
          pushd ./env-builder
          nix develop -L \
            --accept-flake-config \
            --no-update-lock-file \
            '.#default' \
              --command make -j
          popd

      - name: "Build (cli)"
        run: |
          pushd ./cli
          nix develop -L \
            --accept-flake-config \
            --no-update-lock-file \
            '.#default' \
              --command sh -c '
                ENV_BUILDER_BIN="${PWD%/*}/env-builder/bin/env-builder"  \
                PKGDB_BIN="${PWD%/*}/pkgdb/bin/pkgdb"                    \
                cargo build;
              ';
          popd

      - name: "Test (./cli: cargo test)"
        run: |
          pushd ./cli
          export RUST_BACKTRACE=1;
          nix develop -L \
            --accept-flake-config \
            --no-update-lock-file \
            '.#default' \
              --command sh -c '
                ENV_BUILDER_BIN="${PWD%/*}/env-builder/bin/env-builder"  \
                PKGDB_BIN="${PWD%/*}/pkgdb/bin/pkgdb"                    \
                cargo test --locked --workspace -F extra-tests;
              ';
          popd

      - name: "Test (./cli/tests)"
        run: |
          pushd ./cli
          nix develop -L \
            --accept-flake-config \
            --no-update-lock-file \
            '.#default' \
              --command flox-cli-tests
          popd

      - name: "Test (./tests)"
        run: |
          nix develop -L \
            --accept-flake-config \
            --no-update-lock-file \
            '.#default' \
              --command pytest --verbose --emoji

  nix-build:
    name: "Nix build"
    runs-on: "ubuntu-latest"

    strategy:
      fail-fast: false
      matrix:
        system:
          - "x86_64-linux"
          - "x86_64-darwin"
          - "aarch64-linux"
          - "aarch64-darwin"

    steps:
      - name: "Checkout"
        uses: "actions/checkout@v4"

      - name: "Setup Tailscale"
        uses: "tailscale/github-action@v2"
        with:
          args: "--timeout 30s --login-server ${{ vars.TAILSCALE_URL }}"
          tags: "tag:ci"
          authkey: "${{ secrets.TAILSCALE_AUTH_KEY }}"

      - name: "Install newer Nix"
        uses: "cachix/install-nix-action@v24"

      - name: "Install flox"
        uses: "flox/install-flox-action@main"
        with:
          github-access-token:    "${{ secrets.NIX_GIT_TOKEN }}"
          substituter:            "${{ vars.FLOX_PUBLIC_CACHE }}"
          substituter-key:        "${{ secrets.FLOX_STORE_PUBLIC_NIX_SECRET_KEY }}"
          aws-access-key-id:      "${{ secrets.AWS_ACCESS_KEY_ID }}"
          aws-secret-access-key:  "${{ secrets.AWS_SECRET_ACCESS_KEY }}"
          ssh-key:                "${{ secrets.FLOXBOT_SSH_KEY }}"
          remote-builders:        "${{ vars.FLOX_BUILDERS }}"

      - name: "Configure Nix"
        run: |
          sudo echo 
          {
            echo "experimental-features = nix-command flakes";
          } | sudo tee -a /etc/nix/nix.conf >/dev/null

      - name: "Build"
        run: |
          if nix path-info \
              --accept-flake-config \
              --store "$FLOX_SUBSTITUTER" \
              --eval-store auto \
              --builders '' \
              -j0 \
                '.#flox-pkgdb.outPath' \
                '.#flox-env-builder.outPath' \
                '.#flox-cli.outPath' ; then
             echo paths already exist in substituter
             exit 0
          else
            nix build -L \
              --accept-flake-config \
              --no-update-lock-file \
              --print-out-paths \
                '.#flox-pkgdb' \
                '.#flox-env-builder' \
                '.#flox-cli' \
                '.#flox'
          fi

  trigger-flox-installers-workflow:
    name: "Build installers"
    if: github.ref == 'refs/heads/main' && github.event_name == 'push'
    runs-on: "ubuntu-22.04-8core"

    needs:
      - "nix-build"

    steps:
      - name: "Trigger flox-installers workflow"
        uses: "convictional/trigger-workflow-and-wait@v1.6.5"
        with:
          owner:              "flox"
          repo:               "nix-installers"
          github_token:       "${{ secrets.NIX_GIT_TOKEN }}"
          github_user:        "floxbot"
          workflow_file_name: "ci.yml"
          ref:                "master"
          wait_interval:      10
          client_payload:     '{"TARGET":"git+ssh://git@github.com/flox/flox?ref=main&rev=${{ github.event.pull_request.head.sha || github.sha }}"}'
          propagate_failure:  false
          trigger_workflow:   true
          wait_workflow:      true

  report-failure:
    name: "Report Failure"
    runs-on: "ubuntu-latest"

    if: ${{ failure() && github.ref == 'refs/heads/main' && github.event_name == 'push' }}

    needs:
      - "nix-build"
      - "env-builder-dev"
      - "pkgdb-dev"
      - "cli-dev"
      # TODO: enable these when deemed reliable - "nix-build-bats-tests"

    steps:
      - name: "Slack Notification"
        uses: "rtCamp/action-slack-notify@v2"
        env:
          SLACK_TITLE:      "Something broke CI for flox/flox on main"
          SLACK_FOOTER:     "Thank you for caring"
          SLACK_WEBHOOK:    "${{ secrets.SLACK_WEBHOOK_FOR_TEAM_ENGINEERING}}"
          SLACK_USERNAME:   "GitHub"
          SLACK_ICON_EMOJI: ":poop:"
          SLACK_COLOR:      "#ff2800"  # ferrari red -> https://encycolorpedia.com/ff2800
          SLACK_LINK_NAMES: true

  nix-build-bats-tests:
    name: "Flox Bats Tests"
    runs-on: "ubuntu-latest"

    needs:
      - "nix-build"

    strategy:
      fail-fast: false
      matrix:
        system:
          - "x86_64-linux"
          - "x86_64-darwin"
          - "aarch64-linux"
          - "aarch64-darwin"

    steps:
      - name: "Checkout"
<<<<<<< HEAD
        uses: "actions/checkout@v3"

=======
        uses: "actions/checkout@v4"
>>>>>>> b1003d76
      - name: "Setup Tailscale"
        uses: "tailscale/github-action@v2"
        with:
          args: "--timeout 30s --login-server ${{ vars.TAILSCALE_URL }}"
          tags: "tag:ci"
          authkey: "${{ secrets.TAILSCALE_AUTH_KEY }}"

      - name: "Install newer Nix"
        uses: "cachix/install-nix-action@v24"

      - name: "Install flox"
        uses: "flox/install-flox-action@main"
        with:
          github-access-token:    "${{ secrets.NIX_GIT_TOKEN }}"
          substituter:            "${{ vars.FLOX_PUBLIC_CACHE }}"
          substituter-key:        "${{ secrets.FLOX_STORE_PUBLIC_NIX_SECRET_KEY }}"
          aws-access-key-id:      "${{ secrets.AWS_ACCESS_KEY_ID }}"
          aws-secret-access-key:  "${{ secrets.AWS_SECRET_ACCESS_KEY }}"
          ssh-key:                "${{ secrets.FLOXBOT_SSH_KEY }}"
          remote-builders:        "${{ vars.FLOX_BUILDERS }}"

      - name: "Configure Nix"
        run: |
          sudo echo 
          {
            echo "experimental-features = nix-command flakes";
          } | sudo tee -a /etc/nix/nix.conf >/dev/null

      - name: "Find remote server to run tests on"
        run: |
          set -eo pipefail
          export REMOTE_SERVER=$(cat /etc/nix/machines | grep ${{ matrix.system }} | cut -f1 -d' ' | cut -f3 -d'/' | head -1 | sed 's/nixbld@//' ; )
          export REMOTE_SERVER_USER_KNOWN_HOSTS_FILE=$(mktemp)
          export REMOTE_PUBLIC_HOST_KEY=$(cat /etc/nix/machines | grep ${{ matrix.system }} | tr -s ' ' | cut -f8 -d' ' | base64 -d ; )
          printf "%s %s\n" "$REMOTE_SERVER" "$REMOTE_PUBLIC_HOST_KEY" > "$REMOTE_SERVER_USER_KNOWN_HOSTS_FILE"
          echo "REMOTE_SERVER: $REMOTE_SERVER"
          echo "REMOTE_SERVER_USER_KNOWN_HOSTS_FILE: $REMOTE_SERVER_USER_KNOWN_HOSTS_FILE"
          cat $REMOTE_SERVER_USER_KNOWN_HOSTS_FILE
          echo "REMOTE_SERVER=$REMOTE_SERVER" >> $GITHUB_ENV
          echo "REMOTE_SERVER_USER_KNOWN_HOSTS_FILE=$REMOTE_SERVER_USER_KNOWN_HOSTS_FILE" >> $GITHUB_ENV

      - name: "Build flox"
        run: |
          git clean -xfd
          nix build -L \
              --accept-flake-config \
              --no-update-lock-file \
              --print-out-paths \
              '.#packages.${{ matrix.system }}.flox'
          # We run bats tests later on against the `FLOX_CLI' env
          echo "FLOX_CLI=$(readlink -f ./result; )/bin/flox" >> "$GITHUB_ENV"
          rm ./result

      - name: "Build Bats Tests (./#flox-cli-tests)"
        run: |
          nix build -L \
              --accept-flake-config \
              --no-update-lock-file \
              --print-out-paths \
              '.#packages.${{ matrix.system }}.flox-cli-tests'
          nix copy --to "$FLOX_SUBSTITUTER" ./result

      - name: "Run Bats Tests (./#flox-cli-tests)"
        run: |
          ssh github@$REMOTE_SERVER \
            -oUserKnownHostsFile=$REMOTE_SERVER_USER_KNOWN_HOSTS_FILE \
            nix run \
                --accept-flake-config \
                --extra-experimental-features '"nix-command flakes"' \
                'github:flox/flox/${{ github.sha }}#packages.${{ matrix.system }}.flox-cli-tests'

      - name: "Build Bats Tests (./#flox-tests)"
        run: |
          nix build -L \
              --accept-flake-config \
              --no-update-lock-file \
              --print-out-paths \
              '.#packages.${{ matrix.system }}.flox-tests'
          nix copy --to "$FLOX_SUBSTITUTER" ./result

      - name: "Run Bats Tests (./#flox-cli-tests)"
        run: |
          ssh github@$REMOTE_SERVER \
            -oUserKnownHostsFile=$REMOTE_SERVER_USER_KNOWN_HOSTS_FILE \
            nix run \
                --accept-flake-config \
                --extra-experimental-features '"nix-command flakes"' \
                'github:flox/flox/${{ github.sha }}#packages.${{ matrix.system }}.flox-cli-tests'<|MERGE_RESOLUTION|>--- conflicted
+++ resolved
@@ -419,12 +419,8 @@
 
     steps:
       - name: "Checkout"
-<<<<<<< HEAD
-        uses: "actions/checkout@v3"
-
-=======
         uses: "actions/checkout@v4"
->>>>>>> b1003d76
+
       - name: "Setup Tailscale"
         uses: "tailscale/github-action@v2"
         with:
