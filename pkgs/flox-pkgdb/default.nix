--- conflicted
+++ resolved
@@ -78,6 +78,12 @@
       path = ../../pkgdb/src/buildenv/assets/set-prompt.bash.sh;
     };
 
+    # Rules for `pkgdb scrape'
+    RULES_JSON = builtins.path {
+      name = "rules.json";
+      path = ../../pkgdb/src/registry/floxpkgs/rules.json;
+    };
+
     # Used by `buildenv' to set shell prompts on activation.
     SET_PROMPT_ZSH_SH = builtins.path {
       name = "set-prompt.zsh.sh";
@@ -90,18 +96,12 @@
       path = ../../pkgdb/src/buildenv/assets/mkContainer.nix;
     };
 
-<<<<<<< HEAD
-    # Rules for `pkgdb scrape'
-    RULES_JSON = builtins.path {
-      name = "rules.json";
-      path = ../../pkgdb/src/registry/floxpkgs/rules.json;
-    };
-=======
     # Used by `buildenv --container' to access `dockerTools` at a known version
     # When utilities from nixpkgs are used by flox at runtime,
     # they should be
     # a) bundled at buildtime if possible (binaries/packages)
-    # b) use this version of nixpkgs i.e. (nix library utils such as `dockerTools`)
+    # b) use this version of nixpkgs i.e.
+    #    (nix library utils such as `dockerTools`)
     COMMON_NIXPKGS_URL = let
       lockfile = builtins.fromJSON (builtins.readFile ./../../flake.lock);
       root = lockfile.nodes.${lockfile.root};
@@ -109,7 +109,6 @@
     in
       # todo: use `builtins.flakerefToString` once flox ships with nix 2.18+
       "github:NixOS/nixpkgs/${nixpkgs.rev}";
->>>>>>> 3545feda
   };
 in
   stdenv.mkDerivation ({
