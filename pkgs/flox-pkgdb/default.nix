--- conflicted
+++ resolved
@@ -23,6 +23,8 @@
   yj,
   jq,
   gnugrep,
+  gnumake,
+  gnused,
   bats,
   git,
   coreutils,
@@ -80,12 +82,6 @@
             ".clang-format"
             ".envrc"
             "LICENSE"
-<<<<<<< HEAD
-            "tests"
-            "env-builder"
-            "target"
-=======
->>>>>>> 5ef8f177
           ];
           ext = let
             m = builtins.match ".*\\.([^.]+)" name;
@@ -105,7 +101,7 @@
 
       propagatedBuildInputs = [semver];
 
-      nativeBuildInputs = [pkg-config coreutils gnugrep];
+      nativeBuildInputs = [pkg-config coreutils gnugrep gnumake gnused];
 
       buildInputs = [
         sqlite.dev
@@ -118,20 +114,8 @@
         nix
       ];
 
-<<<<<<< HEAD
       preBuild = ''
         pushd pkgdb||exit;
-=======
-      configurePhase = ''
-        runHook preConfigure;
-        export PREFIX="$out";
-        echo "PROFILE_D_SCRIPT_DIR: $PROFILE_D_SCRIPT_DIR" >&2;
-        echo "SET_PROMPT_BASH_SH: $SET_PROMPT_BASH_SH" >&2;
-        if [[ "''${enableParallelBuilding:-1}" = 1 ]]; then
-          makeFlagsArray+=( "-j''${NIX_BUILD_CORES:?}" );
-        fi
-        runHook postConfigure;
->>>>>>> 5ef8f177
       '';
 
       # Checks require internet
