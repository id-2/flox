#! /usr/bin/env bats
# -*- mode: bats; -*-
# ============================================================================ #
#
# `pkgdb search' tests.
#
# ---------------------------------------------------------------------------- #

load setup_suite.bash

# bats file_tags=search

setup_file() {
  export TDATA="$TESTS_DIR/data/search"

  export PKGDB_CACHEDIR="$BATS_FILE_TMPDIR/pkgdbs"
  echo "PKGDB_CACHEDIR: $PKGDB_CACHEDIR" >&3
  # We don't parallelize these to avoid DB sync headaches and to recycle the
  # cache between tests.
  # Nonetheless this file makes an effort to avoid depending on past state in
  # such a way that would make it difficult to eventually parallelize in
  # the future.
  export BATS_NO_PARALLELIZE_WITHIN_FILE=true

  export GA_GLOBAL_MANIFEST="$TESTS_DIR/data/manifest/global-ga0.toml"
}

# Dump parameters for a query on `nixpkgs'.
genParams() {
  jq -r '.query.match|=null' "$TDATA/params0.json" | jq "${1?}"
}

# Dump empty params with a global manifest
genGMParams() {
  # "{\"global-manifest\": \"$GA_GLOBAL_MANIFEST\"}" | jq "${1?}";
  echo '{"global-manifest": "'"$GA_GLOBAL_MANIFEST"'"}' | jq "${1?}"
}

genParamsNixpkgsFlox() {
  jq -r '.query.match|=null
        |.manifest.registry.inputs|=( del( .nixpkgs )|del( .floco ) )' \
    "$TDATA/params1.json" | jq "${1?}"
}

# ---------------------------------------------------------------------------- #

# bats test_tags=search:match

# Searches `nixpkgs#legacyPackages.x86_64-linux' for a fuzzy match on "hello"
@test "'pkgdb search' params0.json" {
  run "$PKGDB_BIN" search "$TDATA/params0.json"
  assert_success
}

# ---------------------------------------------------------------------------- #

# bats test_tags=search:opt

@test "'pkgdb search' scrapes only named subtrees" {
  DBPATH="$($PKGDB_BIN get db "$NIXPKGS_REF")"
  run "$PKGDB_BIN" search "$TDATA/params0.json"
  assert_success
  run "$PKGDB_BIN" get id "$DBPATH" x86_64-linux packages
  assert_failure
}

# ---------------------------------------------------------------------------- #

# bats test_tags=search:match
#
@test "'pkgdb search' 'match=hello'" {
  run sh -c "$PKGDB_BIN search '$TDATA/params0.json'|wc -l;"
  assert_success
  assert_output 11
  run sh -c "$PKGDB_BIN search '$TDATA/params0.json'|grep hello|wc -l;"
  assert_success
  assert_output 11
}

# ---------------------------------------------------------------------------- #

# bats test_tags=search:pname

# Exact `pname' match
@test "'pkgdb search' 'pname=hello'" {
  run sh -c "$PKGDB_BIN search '$(genParams '.query.pname|="hello"')'|wc -l;"
  assert_success
  assert_output 1
}

# ---------------------------------------------------------------------------- #

# bats test_tags=search:version, search:pname

# Exact `version' match
@test "'pkgdb search' 'pname=nodejs & version=18.16.0'" {
  run sh -c "$PKGDB_BIN search '$(
    genParams '.query.pname|="nodejs"|.query.version="18.16.0"'
  )'|wc -l;"
  assert_success
  assert_output 4
}

# ---------------------------------------------------------------------------- #

# bats test_tags=search:semver, search:pname

# Test `semver' by filtering to >18.16, leaving only 20.2 and its alias.
@test "'pkgdb search' 'pname=nodejs & semver=>18.16.0'" {
  run sh -c "$PKGDB_BIN search '$(
    genParams '.query.pname|="nodejs"|.query.semver=">18.16.0"'
  )'|wc -l;"
  assert_success
  assert_output 2
}

# ---------------------------------------------------------------------------- #

# bats test_tags=search:semver, search:pname

# Test `semver' by filtering to 18.*
@test "'pkgdb search' 'pname=nodejs & semver=18.*'" {
  run sh -c "$PKGDB_BIN search '$(
    genParams '.query.pname|="nodejs"|.query.semver="18.*"'
  )'|wc -l;"
  assert_success
  assert_output 4
}

# ---------------------------------------------------------------------------- #

# bats test_tags=search:name

# Exact `name' match.
@test "'pkgdb search' 'name=nodejs-18.16.0'" {
  run sh -c "$PKGDB_BIN search '$(
    genParams '.query.name|="nodejs-18.16.0"'
  )'|wc -l;"
  assert_success
  assert_output 4
}

# ---------------------------------------------------------------------------- #

# bats test_tags=search:name, search:license

# Licenses filter
@test "'pkgdb search' 'pname=blobs.gg & licenses=[Apache-2.0]'" {
  run sh -c "$PKGDB_BIN search '$(
    genParams '.query.pname|="blobs.gg"
               |.manifest.options.allow.licenses|=["Apache-2.0"]'
  )'|wc -l;"
  assert_success
  assert_output 1
}

# ---------------------------------------------------------------------------- #

# bats test_tags=search

# Check output fields.
@test "'pkgdb search' emits expected fields" {
  run sh -c "$PKGDB_BIN search '$(
    genParams '.manifest.options.systems=["x86_64-linux","x86_64-darwin"]
               |.query.pname="hello"'
  )'|head -n1|jq -r 'to_entries|map( .key + \" \" + ( .value|type ) )[]';"
  assert_success
  assert_output --partial 'absPath array'
  assert_output --partial 'broken boolean'
  assert_output --partial 'description string'
  assert_output --partial 'id number'
  assert_output --partial 'input string'
  assert_output --partial 'license string'
  assert_output --partial 'relPath array'
  assert_output --partial 'pname string'
  assert_output --partial 'subtree string'
  assert_output --partial 'system string'
  assert_output --partial 'unfree boolean'
  assert_output --partial 'version string'
}

# ---------------------------------------------------------------------------- #

# bats test_tags=search:unfree

# Unfree filter
@test "'pkgdb search' 'allow.unfree=false'" {
  run sh -c "$PKGDB_BIN search '$(
    genParams '.manifest.options.allow.unfree=true'
  )'|wc -l;"
  assert_success

  _count="$output";

  run sh -c "$PKGDB_BIN search '$(
    genParams '.manifest.options.allow.unfree=false'
  )'|wc -l;"
  assert_success

  _count2="$output";

  run expr "$_count2 < $_count"
  assert_success
}

# ---------------------------------------------------------------------------- #

# bats test_tags=search:broken

# Unfree filter
@test "'pkgdb search' 'allow.broken=true'" {
  run sh -c "$PKGDB_BIN search '$(
    genParams '.manifest.options.allow.broken=true'
  )'|wc -l;"
  assert_success

  _count="$output";

  run sh -c "$PKGDB_BIN search '$(
    genParams '.manifest.options.allow.broken=false'
  )'|wc -l;"
  assert_success

  _count2="$output";

  run expr "$_count2 < $_count"
  assert_success
}

# ---------------------------------------------------------------------------- #

# bats test_tags=search:prerelease, search:pname

# preferPreReleases ordering
@test "'pkgdb search' 'manifest.options.semver.prefer-pre-releases=true'" {
  run sh -c "$PKGDB_BIN search '$(
    genParams '.manifest.options.semver["prefer-pre-releases"]=true
               |.query.pname="zfs-kernel"'
  )'|head -n1|jq -r .version;"
  assert_success
  assert_output '2.1.12-staging-2023-04-18-6.1.31'
}

# ---------------------------------------------------------------------------- #

# bats test_tags=search:system, search:pname

# `systems' ordering
@test "'pkgdb search' systems order" {
  run sh -c "$PKGDB_BIN search '$(
    genParams '.manifest.options.systems=["x86_64-linux","x86_64-darwin"]
               |.query.pname="hello"'
  )'|jq -rs 'to_entries|map(
               ( .key|tostring ) + \" \" + .value.absPath[1]
             )[]'"
  assert_success
  assert_output --partial '0 x86_64-linux'
  assert_output --partial '1 x86_64-darwin'
  refute_output --partial '2 '
}

# bats test_tags=search:system, search:pname

# `systems' ordering, reverse order of previous
@test "'pkgdb search' systems order ( reversed )" {
  run sh -c "$PKGDB_BIN search '$(
    genParams '.manifest.options.systems=["x86_64-darwin","x86_64-linux"]
               |.query.pname="hello"'
  )'|jq -rs 'to_entries|map(
               ( .key|tostring ) + \" \" + .value.absPath[1]
             )[]'"
  assert_success
  assert_output --partial '0 x86_64-darwin'
  assert_output --partial '1 x86_64-linux'
  refute_output --partial '2 '
}

# ---------------------------------------------------------------------------- #

# bats test_tags=search:params, search:params:fallbacks

# Check fallback behavior.
@test "search-params with empty object" {
<<<<<<< HEAD
<<<<<<< HEAD
=======
>>>>>>> 47922bcc
  if [ -z "${PKGDB_SEARCH_PARAMS_BIN:=$( command -v search-params; )}" ]; then
    skip "Unable to locate \`search-params' binary";
  fi
  run "${PKGDB_SEARCH_PARAMS_BIN:?}" '{}'
<<<<<<< HEAD
||||||| parent of ea78eb21 (fix: applyRules works)
  run $PKGDB_SEARCH_PARAMS_BIN '{}'
=======
  if [[ -z "${PKGDB_SEARCH_PARAMS_BIN:=$( command -v search-params; )}" ]]; then
    skip "Unable to locate \`search-params' binary";
  fi
  run "${PKGDB_SEARCH_PARAMS_BIN:?}" '{}'
>>>>>>> ea78eb21 (fix: applyRules works)
=======
>>>>>>> 47922bcc
  assert_success

  run sh -c "$PKGDB_SEARCH_PARAMS_BIN '{}'|jq -r '.manifest';"
  assert_success
  assert_output 'null'

  run sh -c "$PKGDB_SEARCH_PARAMS_BIN '{}'|jq -r '.query.name';"
  assert_success
  assert_output 'null'

  run sh -c "$PKGDB_SEARCH_PARAMS_BIN '{}'|jq -r '.query.pname';"
  assert_success
  assert_output 'null'

  run sh -c "$PKGDB_SEARCH_PARAMS_BIN '{}'|jq -r '.query.version';"
  assert_success
  assert_output 'null'

  run sh -c "$PKGDB_SEARCH_PARAMS_BIN '{}'|jq -r '.query.semver';"
  assert_success
  assert_output 'null'

  run sh -c "$PKGDB_SEARCH_PARAMS_BIN '{}'|jq -r '.query.match';"
  assert_success
  assert_output 'null'

  run sh -c "$PKGDB_SEARCH_PARAMS_BIN '{}'|jq -r '.query[\"match-name\"]';"
  assert_success
  assert_output 'null'

  run sh -c "$PKGDB_SEARCH_PARAMS_BIN '{}'|jq -r '.[\"global-manifest\"]';"
  assert_success
  assert_output 'null'

  run sh -c "$PKGDB_SEARCH_PARAMS_BIN '{}'|jq -r '.lockfile';"
  assert_success
  assert_output 'null'

}

# ---------------------------------------------------------------------------- #

# bats tests_tags=search:error

@test "'pkgdb search' JSON error when no query present" {
  skip "FIXME: empty search should return no results"
  params=$(genGMParams '.query=null')
  run "$PKGDB_BIN" search --ga-registry "$params"
  # output depends on resolution of pkgdb#177
}

# ---------------------------------------------------------------------------- #

# bats test_tags=search:error, search:manifest

@test "'pkgdb search' JSON error when no manifests are provided" {
  skip "FIXME: search requires a global manifest, but succeeds without one"
  run "$PKGDB_BIN" search --ga-registry '{"query": {"match": "ripgrep"}}'
  assert_failure
  assert_output --partial "foo"
}

# ---------------------------------------------------------------------------- #

# bats test_tags=search:error, search:manifest

@test "'pkgdb search' JSON error when manifest path does not exist" {
  params=$(genGMParams '.manifest="/does/not/exist"')
  run "$PKGDB_BIN" search --ga-registry "$params"
  assert_failure
  category_msg=$(echo "$output" | jq '.category_message')
  context_msg=$(echo "$output" | jq '.context_message')
  assert_equal "$category_msg" '"invalid manifest file"'
  assert_equal "$context_msg" '"no such path: /does/not/exist"'
}

# bats test_tags=search:error, search:manifest, search:global-manifest

@test "'pkgdb search' JSON error when global manifest path does not exist" {
  params=$(genGMParams '.["global-manifest"]="/does/not/exist"')
  run "$PKGDB_BIN" search --ga-registry "$params"
  assert_failure
  category_msg=$(echo "$output" | jq '.category_message')
  context_msg=$(echo "$output" | jq '.context_message')
  assert_equal "$category_msg" '"invalid manifest file"'
  assert_equal "$context_msg" '"no such path: /does/not/exist"'
}

# bats test_tags=search:error, search:lockfile

@test "'pkgdb search' JSON error when lockfile path does not exist" {
  params=$(genGMParams '.lockfile="/does/not/exist"')
  run "$PKGDB_BIN" search --ga-registry "$params"
  assert_failure
  category_msg=$(echo "$output" | jq '.category_message')
  context_msg=$(echo "$output" | jq '.context_message')
  assert_equal "$category_msg" '"invalid lockfile"'
  assert_equal "$context_msg" '"no such path: /does/not/exist"'
}

# ---------------------------------------------------------------------------- #

# bats tests_tags=search:error

@test "'pkgdb search' JSON error with unexpected query field" {
  params=$(genGMParams '.query.foo="bar"')
  run "$PKGDB_BIN" search --ga-registry "$params"
  assert_failure
  category_msg=$(echo "$output" | jq '.category_message')
  context_msg=$(echo "$output" | jq -r '.context_message')
  assert_equal "$category_msg" '"error parsing search query"'
  assert_equal "$context_msg" "unrecognized key 'query.foo'."
}

# ---------------------------------------------------------------------------- #

# bats tests_tags=search:error, search:lockfile

@test "'pkgdb search' JSON error when lockfile has invalid format" {
  params=$(genGMParams '.query.match="ripgrep"|.lockfile={"foo": "bar"}')
  run "$PKGDB_BIN" search --ga-registry "$params"
  assert_failure
  category_msg=$(echo "$output" | jq '.category_message')
  context_msg=$(echo "$output" | jq -r '.context_message')
  assert_equal "$category_msg" '"invalid lockfile"'
  assert_equal "$context_msg" "encountered unexpected field \`foo' while parsing locked package"
}

# ---------------------------------------------------------------------------- #

# bats tests_tags=search:error

@test "'pkgdb search' JSON error when params not valid JSON" {
  skip "FIXME: need better error message when search params not valid JSON"
  params='{'
  run "$PKGDB_BIN" search --ga-registry "$params"
  assert_failure
  # exact output depends on resolution of pkgdb#184
}

# ---------------------------------------------------------------------------- #

# bats tests_tags=search:error, search:registry

@test "'pkgdb search' no indirect flake references" {
  skip "FIXME: need better error message when indirect flakeref found"
  params=$(jq -c '.' "$TDATA/params2.json")
  run "$PKGDB_BIN" search "$params"
  assert_failure
  # exact output depends on resolution of pkgdb#183
}

# ---------------------------------------------------------------------------- #

# bats tests_tags=search:error, search:registry

@test "'pkgdb search' JSON error when input does not exist" {
  params=$(jq -c '.' "$TDATA/params3.json")
  run "$PKGDB_BIN" search -q "$params"
  assert_failure
  category_msg=$(echo "$output" | jq '.category_message')
  context_msg=$(echo "$output" | jq -r '.context_message')
  caught_msg=$(echo "$output" | jq -r '.caught_message')
  assert_equal "$category_msg" '"error locking flake"'
  assert_equal "$context_msg" 'failed to lock flake "github:flox/badrepo"'
  # The caught Nix error is big, only check the beginning
  assert_regex "$caught_msg" "^error:"
}

# ---------------------------------------------------------------------------- #

# bats tests_tags=search

@test "'pkgdb search' with '%' in search term" {
  params=$(genGMParams '.query.match="hello%" | .manifest.options.systems=["x86_64-linux"]')
  run --separate-stderr "$PKGDB_BIN" search -q --ga-registry "$params"
  assert_success
  assert_equal "${#lines[@]}" 11
}

# bats tests_tags=search

@test "'pkgdb search' with ' in search term" {
  skip "FIXME: no results"
  params=$(genGMParams ".query.match=\"hello'\" | .manifest.options.systems=[\"x86_64-linux\"]")
  run --separate-stderr "$PKGDB_BIN" search -q --ga-registry "$params"
  assert_success
  assert_equal "${#lines[@]}" 11
}

# bats tests_tags=search

@test "'pkgdb search' with '\"' in search term" {
  skip "FIXME: no results"
  params=$(genGMParams '.query.match="hello"" | .manifest.options.systems=["x86_64-linux"]')
  run --separate-stderr "$PKGDB_BIN" search -q --ga-registry "$params"
  assert_success
  assert_equal "${#lines[@]}" 11
}

# bats tests_tags=search

@test "'pkgdb search' with '[' in search term" {
  skip "FIXME: no results"
  params=$(genGMParams '.query.match="hello[" | .manifest.options.systems=["x86_64-linux"]')
  run --separate-stderr "$PKGDB_BIN" search -q --ga-registry "$params"
  assert_success
  assert_equal "${#lines[@]}" 11
}

# bats tests_tags=search

@test "'pkgdb search' with ']' in search term" {
  skip "FIXME: no results"
  params=$(genGMParams '.query.match="hello]" | .manifest.options.systems=["x86_64-linux"]')
  run --separate-stderr "$PKGDB_BIN" search -q --ga-registry "$params"
  assert_success
  assert_equal "${#lines[@]}" 11
}

# bats tests_tags=search

@test "'pkgdb search' with '*' in search term" {
  skip "FIXME: no results"
  params=$(genGMParams '.query.match="hello*" | .manifest.options.systems=["x86_64-linux"]')
  run --separate-stderr "$PKGDB_BIN" search -q --ga-registry "$params"
  assert_success
  assert_equal "${#lines[@]}" 11
}

# ---------------------------------------------------------------------------- #

@test "'pkgdb search' works with IFD" {
  run sh -c "NIX_CONFIG=\"allow-import-from-derivation = true\" $PKGDB_BIN search -q --ga-registry --match hello"
  assert_success

  run [ "${#lines[@]}" -gt 0 ]
  assert_success
}


# ---------------------------------------------------------------------------- #

@test "'pkgdb search' doesn't crash when run in parallel" {
  # We don't want other tests polluting parallel test runs so we do this test
  # with a unique cache directory.
  run --separate-stderr sh -c 'PKGDB_CACHEDIR="$(mktemp -d)" parallel "sleep 0.{}; \"$PKGDB_BIN\" search --ga-registry --match-name hello" ::: $(seq 10)'
  assert_success
  n_lines="${#lines[@]}"
  assert_equal "$n_lines" 100 # 10x number of results from hello
}

# ---------------------------------------------------------------------------- #
#
#
#
# ============================================================================ #<|MERGE_RESOLUTION|>--- conflicted
+++ resolved
@@ -281,25 +281,10 @@
 
 # Check fallback behavior.
 @test "search-params with empty object" {
-<<<<<<< HEAD
-<<<<<<< HEAD
-=======
->>>>>>> 47922bcc
   if [ -z "${PKGDB_SEARCH_PARAMS_BIN:=$( command -v search-params; )}" ]; then
     skip "Unable to locate \`search-params' binary";
   fi
   run "${PKGDB_SEARCH_PARAMS_BIN:?}" '{}'
-<<<<<<< HEAD
-||||||| parent of ea78eb21 (fix: applyRules works)
-  run $PKGDB_SEARCH_PARAMS_BIN '{}'
-=======
-  if [[ -z "${PKGDB_SEARCH_PARAMS_BIN:=$( command -v search-params; )}" ]]; then
-    skip "Unable to locate \`search-params' binary";
-  fi
-  run "${PKGDB_SEARCH_PARAMS_BIN:?}" '{}'
->>>>>>> ea78eb21 (fix: applyRules works)
-=======
->>>>>>> 47922bcc
   assert_success
 
   run sh -c "$PKGDB_SEARCH_PARAMS_BIN '{}'|jq -r '.manifest';"
